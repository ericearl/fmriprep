--- conflicted
+++ resolved
@@ -79,15 +79,14 @@
       "orcid": "0000-0001-9813-3167"
     },
     {
-<<<<<<< HEAD
+      "name": "Amlien, Inge K.",
+      "affiliation": "Department of Psychology, University of Oslo",
+      "orcid": "0000-0002-8508-9088"
+    },
+    {
       "name": "Liem, Franz",
       "affiliation": "University of Zurich",
       "orcid": "0000-0003-0646-4810"
-=======
-      "name": "Amlien, Inge K.",
-      "affiliation": "Department of Psychology, University of Oslo",
-      "orcid": "0000-0002-8508-9088"
->>>>>>> 8f734520
     },
     {
       "name": "Poldrack, Russell A.",
