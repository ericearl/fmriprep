--- conflicted
+++ resolved
@@ -590,6 +590,9 @@
         output_dir=str(output_dir),
         output_spaces=output_spaces,
         run_uuid=run_uuid,
+        regressors_all_comps=opts.return_all_components,
+        regressors_fd_th=opts.fd_spike_threshold,
+        regressors_dvars_th=opts.dvars_spike_threshold,
         skull_strip_fixed_seed=opts.skull_strip_fixed_seed,
         skull_strip_template=opts.skull_strip_template,
         subject_list=subject_list,
@@ -598,17 +601,7 @@
         use_aroma=opts.use_aroma,
         use_bbr=opts.use_bbr,
         use_syn=opts.use_syn_sdc,
-<<<<<<< HEAD
-        force_syn=opts.force_syn,
-        use_aroma=opts.use_aroma,
-        aroma_melodic_dim=opts.aroma_melodic_dimensionality,
-        err_on_aroma_warn=opts.error_on_aroma_warnings,
-        return_all_components=opts.return_all_components,
-        fd_spike_thr=opts.fd_spike_threshold,
-        dv_spike_thr=opts.dvars_spike_threshold,
-=======
         work_dir=str(work_dir),
->>>>>>> b9c31dd0
     )
     retval['return_code'] = 0
 
