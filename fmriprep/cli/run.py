--- conflicted
+++ resolved
@@ -374,17 +374,15 @@
         },
     })
 
-<<<<<<< HEAD
     if opts.resource_monitor:
         ncfg.enable_resource_monitor()
-=======
+
     retval['return_code'] = 0
     retval['plugin_settings'] = plugin_settings
     retval['output_dir'] = output_dir
     retval['work_dir'] = work_dir
     retval['subject_list'] = subject_list
     retval['run_uuid'] = run_uuid
->>>>>>> e051dec3
 
     # Called with reports only
     if opts.reports_only:
