--- conflicted
+++ resolved
@@ -31,7 +31,7 @@
 
 
 def _warn_redirect(message, category, filename, lineno, file=None, line=None):
-    logger.warn('Captured warning (%s): %s', category, message)
+    logger.warning('Captured warning (%s): %s', category, message)
 
 
 def get_parser():
@@ -188,7 +188,7 @@
                '"template" is not specified in "--output-space" arguments')
         if opts.force_syn:
             raise RuntimeError(msg)
-        logger.warn(msg)
+        logger.warning(msg)
 
     create_workflow(opts)
 
@@ -247,49 +247,15 @@
     os.makedirs(log_dir, exist_ok=True)
     os.makedirs(work_dir, exist_ok=True)
 
-<<<<<<< HEAD
     # Nipype config (logs and execution)
     ncfg.update_config({
         'logging': {'log_directory': log_dir, 'log_to_file': True},
         'execution': {'crashdump_dir': log_dir, 'crashfile_format': 'txt'},
     })
-=======
-    # Build main workflow
-    reportlets_dir = op.join(op.abspath(opts.work_dir), 'reportlets')
-    bids_dir = op.abspath(opts.bids_dir)
-    if not opts.reports_only or opts.write_graph:
-        fmriprep_wf = init_fmriprep_wf(subject_list=subject_list,
-                                       task_id=opts.task_id,
-                                       run_uuid=run_uuid,
-                                       ignore=opts.ignore,
-                                       debug=opts.debug,
-                                       anat_only=opts.anat_only,
-                                       longitudinal=opts.longitudinal,
-                                       omp_nthreads=omp_nthreads,
-                                       skull_strip_ants=opts.skull_strip_ants,
-                                       reportlets_dir=reportlets_dir,
-                                       output_dir=output_dir,
-                                       bids_dir=bids_dir,
-                                       freesurfer=opts.freesurfer,
-                                       output_spaces=opts.output_space,
-                                       template=opts.template,
-                                       output_grid_ref=opts.output_grid_reference,
-                                       hires=opts.hires,
-                                       bold2t1w_dof=opts.bold2t1w_dof,
-                                       fmap_bspline=opts.fmap_bspline,
-                                       fmap_demean=opts.fmap_no_demean,
-                                       use_syn=opts.use_syn_sdc,
-                                       force_syn=opts.force_syn,
-                                       use_aroma=opts.use_aroma,
-                                       ignore_aroma_err=opts.ignore_aroma_denoising_errors)
-
-        fmriprep_wf.base_dir = op.abspath(opts.work_dir)
->>>>>>> a9f1b8fa
 
     # Called with reports only
     if opts.reports_only:
-        logger.log(25, 'Running --reports-only on participants {}'.format(
-            ', '.join(subject_list)))
+        logger.log(25, 'Running --reports-only on participants %s', ', '.join(subject_list))
         report_errors = [
             run_reports(op.join(work_dir, 'reportlets'), output_dir, subject_label,
                         run_uuid=run_uuid)
@@ -347,10 +313,9 @@
         for subject_label in subject_list]
 
     if sum(report_errors):
-        logger.warn(
-            'Errors occurred while generating reports for participants: %s.' % ', '.join(
-                ['%s (%d)' % (subid, err) for subid, err in zip(subject_list, report_errors)])
-        )
+        logger.warning('Errors occurred while generating reports for participants: %s.',
+                       ', '.join(['%s (%d)' % (subid, err)
+                                  for subid, err in zip(subject_list, report_errors)]))
 
     errno += sum(report_errors)
     sys.exit(int(errno > 0))
