#!/usr/bin/env python
# -*- coding: utf-8 -*-
# emacs: -*- mode: python; py-indent-offset: 4; indent-tabs-mode: nil -*-
# vi: set ft=python sts=4 ts=4 sw=4 et:
<<<<<<< HEAD
from fmriprep.interfaces.bids import ReadSidecarJSON, DerivativesDataSink, BIDSDataGrabber
from fmriprep.interfaces.images import ImageDataSink, CopyHeader, RASReorient, IntraModalMerge
from fmriprep.interfaces.utils import FormatHMCParam
=======
from fmriprep.interfaces.bids import ReadSidecarJSON, DerivativesDataSink, \
    BIDSDataGrabber, BIDSFreeSurferDir
from fmriprep.interfaces.images import ImageDataSink
from fmriprep.interfaces.utils import FormatHMCParam, IntraModalMerge
>>>>>>> d4a0a24a
<|MERGE_RESOLUTION|>--- conflicted
+++ resolved
@@ -2,13 +2,8 @@
 # -*- coding: utf-8 -*-
 # emacs: -*- mode: python; py-indent-offset: 4; indent-tabs-mode: nil -*-
 # vi: set ft=python sts=4 ts=4 sw=4 et:
-<<<<<<< HEAD
-from fmriprep.interfaces.bids import ReadSidecarJSON, DerivativesDataSink, BIDSDataGrabber
-from fmriprep.interfaces.images import ImageDataSink, CopyHeader, RASReorient, IntraModalMerge
-from fmriprep.interfaces.utils import FormatHMCParam
-=======
 from fmriprep.interfaces.bids import ReadSidecarJSON, DerivativesDataSink, \
     BIDSDataGrabber, BIDSFreeSurferDir
-from fmriprep.interfaces.images import ImageDataSink
-from fmriprep.interfaces.utils import FormatHMCParam, IntraModalMerge
->>>>>>> d4a0a24a
+from fmriprep.interfaces.images import ImageDataSink, CopyHeader, \
+    RASReorient, IntraModalMerge
+from fmriprep.interfaces.utils import FormatHMCParam