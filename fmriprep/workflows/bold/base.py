--- conflicted
+++ resolved
@@ -86,192 +86,6 @@
     bbregister_init_header=False
 ):
     """
-<<<<<<< HEAD
-    This workflow controls the functional preprocessing stages of FMRIPREP.
-
-    .. workflow::
-        :graph2use: orig
-        :simple_form: yes
-
-        from fmriprep.workflows.bold import init_func_preproc_wf
-        from collections import namedtuple, OrderedDict
-        BIDSLayout = namedtuple('BIDSLayout', ['root'])
-        wf = init_func_preproc_wf(
-            aroma_melodic_dim=-200,
-            bold2t1w_dof=9,
-            bold_file='/completely/made/up/path/sub-01_task-nback_bold.nii.gz',
-            cifti_output=False,
-            debug=False,
-            dummy_scans=None,
-            err_on_aroma_warn=False,
-            fmap_bspline=True,
-            fmap_demean=True,
-            force_syn=True,
-            freesurfer=True,
-            ignore=[],
-            low_mem=False,
-            medial_surface_nan=False,
-            omp_nthreads=1,
-            output_dir='.',
-            output_spaces=OrderedDict([
-                ('MNI152Lin', {}), ('fsaverage', {'density': '10k'}),
-                ('T1w', {}), ('fsnative', {})]),
-            regressors_all_comps=False,
-            regressors_dvars_th=1.5,
-            regressors_fd_th=0.5,
-            reportlets_dir='.',
-            t2s_coreg=False,
-            use_aroma=False,
-            use_bbr=True,
-            use_syn=True,
-            layout=BIDSLayout('.'),
-            num_bold=1,
-        )
-
-    **Parameters**
-
-        aroma_melodic_dim : int
-            Maximum number of components identified by MELODIC within ICA-AROMA
-            (default is -200, ie. no limitation).
-        bold2t1w_dof : 6, 9 or 12
-            Degrees-of-freedom for BOLD-T1w registration
-        bold_file : str
-            BOLD series NIfTI file
-        cifti_output : bool
-            Generate bold CIFTI file in output spaces
-        debug : bool
-            Enable debugging outputs
-        dummy_scans : int or None
-            Number of volumes to consider as non steady state
-        err_on_aroma_warn : bool
-            Do not crash on ICA-AROMA errors
-        fmap_bspline : bool
-            **Experimental**: Fit B-Spline field using least-squares
-        fmap_demean : bool
-            Demean voxel-shift map during unwarp
-        force_syn : bool
-            **Temporary**: Always run SyN-based SDC
-        freesurfer : bool
-            Enable FreeSurfer functional registration (bbregister) and resampling
-            BOLD series to FreeSurfer surface meshes.
-        ignore : list
-            Preprocessing steps to skip (may include "slicetiming", "fieldmaps")
-        low_mem : bool
-            Write uncompressed .nii files in some cases to reduce memory usage
-        medial_surface_nan : bool
-            Replace medial wall values with NaNs on functional GIFTI files
-        omp_nthreads : int
-            Maximum number of threads an individual process may use
-        output_dir : str
-            Directory in which to save derivatives
-        output_spaces : OrderedDict
-            Ordered dictionary where keys are TemplateFlow ID strings (e.g. ``MNI152Lin``,
-            ``MNI152NLin6Asym``, ``MNI152NLin2009cAsym``, or ``fsLR``) strings designating
-            nonstandard references (e.g. ``T1w`` or ``anat``, ``sbref``, ``run``, etc.),
-            or paths pointing to custom templates organized in a TemplateFlow-like structure.
-            Values of the dictionary aggregate modifiers (e.g. the value for the key ``MNI152Lin``
-            could be ``{'resolution': 2}`` if one wants the resampling to be done on the 2mm
-            resolution version of the selected template).
-        regressors_all_comps
-            Return all CompCor component time series instead of the top fraction
-        regressors_dvars_th
-            Criterion for flagging DVARS outliers
-        regressors_fd_th
-            Criterion for flagging framewise displacement outliers
-        reportlets_dir : str
-            Absolute path of a directory in which reportlets will be temporarily stored
-        t2s_coreg : bool
-            For multiecho EPI, use the calculated T2*-map for T2*-driven coregistration
-        use_aroma : bool
-            Perform ICA-AROMA on MNI-resampled functional series
-        use_bbr : bool or None
-            Enable/disable boundary-based registration refinement.
-            If ``None``, test BBR result for distortion before accepting.
-            When using ``t2s_coreg``, BBR will be enabled by default unless
-            explicitly specified otherwise.
-        use_syn : bool
-            **Experimental**: Enable ANTs SyN-based susceptibility distortion correction (SDC).
-            If fieldmaps are present and enabled, this is not run, by default.
-        layout : BIDSLayout
-            BIDSLayout structure to enable metadata retrieval
-        num_bold : int
-            Total number of BOLD files that have been set for preprocessing
-            (default is 1)
-        bbregister_init_header : boolean, optional
-            If ``True``, use header information for initialization instead
-            of running ``mri_coreg`` (default is ``False``).
-
-    **Inputs**
-
-        bold_file
-            BOLD series NIfTI file
-        t1_preproc
-            Bias-corrected structural template image
-        t1_brain
-            Skull-stripped ``t1_preproc``
-        t1_mask
-            Mask of the skull-stripped template image
-        t1_seg
-            Segmentation of preprocessed structural image, including
-            gray-matter (GM), white-matter (WM) and cerebrospinal fluid (CSF)
-        t1_tpms
-            List of tissue probability maps in T1w space
-        anat2std_xfm
-            ANTs-compatible affine-and-warp transform file
-        std2anat_xfm
-            ANTs-compatible affine-and-warp transform file (inverse)
-        subjects_dir
-            FreeSurfer SUBJECTS_DIR
-        subject_id
-            FreeSurfer subject ID
-        t1_2_fsnative_forward_transform
-            LTA-style affine matrix translating from T1w to FreeSurfer-conformed subject space
-        t1_2_fsnative_reverse_transform
-            LTA-style affine matrix translating from FreeSurfer-conformed subject space to T1w
-
-
-    **Outputs**
-
-        bold_t1
-            BOLD series, resampled to T1w space
-        bold_mask_t1
-            BOLD series mask in T1w space
-        bold_std
-            BOLD series, resampled to template space
-        bold_mask_std
-            BOLD series mask in template space
-        confounds
-            TSV of confounds
-        surfaces
-            BOLD series, resampled to FreeSurfer surfaces
-        aroma_noise_ics
-            Noise components identified by ICA-AROMA
-        melodic_mix
-            FSL MELODIC mixing matrix
-        bold_cifti
-            BOLD CIFTI image
-        cifti_variant
-            combination of target spaces for `bold_cifti`
-
-
-    **Subworkflows**
-
-        * :py:func:`~fmriprep.workflows.bold.util.init_bold_reference_wf`
-        * :py:func:`~fmriprep.workflows.bold.stc.init_bold_stc_wf`
-        * :py:func:`~fmriprep.workflows.bold.hmc.init_bold_hmc_wf`
-        * :py:func:`~fmriprep.workflows.bold.t2s.init_bold_t2s_wf`
-        * :py:func:`~fmriprep.workflows.bold.registration.init_bold_t1_trans_wf`
-        * :py:func:`~fmriprep.workflows.bold.registration.init_bold_reg_wf`
-        * :py:func:`~fmriprep.workflows.bold.confounds.init_bold_confounds_wf`
-        * :py:func:`~fmriprep.workflows.bold.confounds.init_ica_aroma_wf`
-        * :py:func:`~fmriprep.workflows.bold.resampling.init_bold_std_trans_wf`
-        * :py:func:`~fmriprep.workflows.bold.resampling.init_bold_preproc_trans_wf`
-        * :py:func:`~fmriprep.workflows.bold.resampling.init_bold_surf_wf`
-        * :py:func:`~fmriprep.workflows.fieldmap.pepolar.init_pepolar_unwarp_wf`
-        * :py:func:`~fmriprep.workflows.fieldmap.init_fmap_estimator_wf`
-        * :py:func:`~fmriprep.workflows.fieldmap.init_sdc_unwarp_wf`
-        * :py:func:`~fmriprep.workflows.fieldmap.init_nonlinear_sdc_wf`
-=======
     This workflow controls the functional preprocessing stages of *fMRIPrep*.
 
     Workflow Graph
@@ -383,6 +197,9 @@
     num_bold : int
         Total number of BOLD files that have been set for preprocessing
         (default is 1)
+    bbregister_init_header : boolean, optional
+        If ``True``, use header information for initialization instead
+        of running ``mri_coreg`` (default is ``False``).
 
     Inputs
     ------
@@ -456,7 +273,6 @@
       * :py:func:`~fmriprep.workflows.fieldmap.init_fmap_estimator_wf`
       * :py:func:`~fmriprep.workflows.fieldmap.init_sdc_unwarp_wf`
       * :py:func:`~fmriprep.workflows.fieldmap.init_nonlinear_sdc_wf`
->>>>>>> 830a9500
 
     """
     from ...config import NONSTANDARD_REFERENCES
