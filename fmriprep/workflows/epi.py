#!/usr/bin/env python
# -*- coding: utf-8 -*-
# emacs: -*- mode: python; py-indent-offset: 4; indent-tabs-mode: nil -*-
# vi: set ft=python sts=4 ts=4 sw=4 et:
"""
EPI MRI -processing workflows.

Originally coded by Craig Moodie. Refactored by the CRN Developers.
"""
from __future__ import print_function, division, absolute_import, unicode_literals

import os
import os.path as op

from nipype import logging
from nipype.pipeline import engine as pe
from nipype.interfaces import ants
from nipype.interfaces import afni
from nipype.interfaces import c3
from nipype.interfaces import fsl
from nipype.interfaces import utility as niu
from nipype.interfaces import freesurfer as fs
from niworkflows.interfaces.masks import BETRPT
from niworkflows.interfaces.registration import (
    FLIRTRPT, BBRegisterRPT, EstimateReferenceImage)
from niworkflows.data import get_mni_icbm152_nlin_asym_09c

from fmriprep.interfaces import DerivativesDataSink

from fmriprep.interfaces.images import GenerateSamplingReference
from fmriprep.interfaces.nilearn import Merge
from fmriprep.utils.misc import _extract_wm
from fmriprep.workflows import confounds
from nipype.utils.filemanip import split_filename
from fmriprep.workflows.fieldmap.unwarp import init_pepolar_unwarp_wf

LOGGER = logging.getLogger('workflow')


def init_func_preproc_wf(bold_file, ignore, freesurfer,
                         bold2t1w_dof, reportlets_dir,
                         output_spaces, output_dir, omp_nthreads,
                         fmap_bspline, fmap_demean, debug, layout=None):
    if bold_file == '/completely/made/up/path/sub-01_task-nback_bold.nii.gz':
        bold_file_size_gb = 1
    else:
        bold_file_size_gb = os.path.getsize(bold_file)/(1024*1024*1024)

    LOGGER.info('Creating bold processing workflow for "%s".', bold_file)
    fname = split_filename(bold_file)[1]
    fname_nosub = '_'.join(fname.split("_")[1:])
    name = "func_preproc_" + fname_nosub.replace(".", "_").replace(" ", "").replace("-", "_").replace("_bold", "_wf")

    # For doc building purposes
    if layout is None or bold_file == 'bold_preprocesing':

        LOGGER.warning('No valid layout: building empty workflow.')
        metadata = {"RepetitionTime": 2.0,
                    "SliceTiming": [0.0, 0.1, 0.2, 0.3, 0.4, 0.5, 0.6, 0.7, 0.8, 0.9]}
        fmaps = [{
                  'type': 'phasediff',
                  'phasediff': 'sub-03/ses-2/fmap/sub-03_ses-2_run-1_phasediff.nii.gz',
                  'magnitude1': 'sub-03/ses-2/fmap/sub-03_ses-2_run-1_magnitude1.nii.gz',
                  'magnitude2': 'sub-03/ses-2/fmap/sub-03_ses-2_run-1_magnitude2.nii.gz'
                }]
    else:
        metadata = layout.get_metadata(bold_file)
        # Find fieldmaps. Options: (phase1|phase2|phasediff|epi|fieldmap)
        fmaps = layout.get_fieldmap(bold_file, return_list=True) if 'fieldmaps' not in ignore else []

    # TODO: To be removed (supported fieldmaps):
    if not set([fmap['type'] for fmap in fmaps]).intersection(['phasediff', 'fieldmap', 'epi']):
        fmaps = None

    # Build workflow
    workflow = pe.Workflow(name=name)
    inputnode = pe.Node(niu.IdentityInterface(
        fields=['epi', 't1_preproc', 't1_brain', 't1_mask', 't1_seg', 't1_tpms',
                't1_2_mni_forward_transform', 'subjects_dir', 'subject_id', 'fs_2_t1_transform']),
        name='inputnode')
    inputnode.inputs.epi = bold_file

    outputnode = pe.Node(niu.IdentityInterface(
        fields=['epi_t1', 'epi_mask_t1', 'epi_mni', 'epi_mask_mni', 'confounds', 'surfaces']),
        name='outputnode')

    func_reports_wf = init_func_reports_wf(reportlets_dir=reportlets_dir,
                                           freesurfer=freesurfer)

    func_derivatives_wf = init_func_derivatives_wf(output_dir=output_dir,
                                                   output_spaces=output_spaces,
                                                   freesurfer=freesurfer)

    workflow.connect([
        (inputnode, func_reports_wf, [('epi', 'inputnode.source_file')]),
        (inputnode, func_derivatives_wf, [('epi', 'inputnode.source_file')]),
        (outputnode, func_derivatives_wf, [('epi_t1', 'inputnode.epi_t1'),
                                           ('epi_mask_t1', 'inputnode.epi_mask_t1'),
                                           ('epi_mni', 'inputnode.epi_mni'),
                                           ('epi_mask_mni', 'inputnode.epi_mask_mni'),
                                           ('confounds', 'inputnode.confounds'),
                                           ('surfaces', 'inputnode.surfaces')]),
        ])

    # HMC on the EPI
    epi_hmc_wf = init_epi_hmc_wf(name='epi_hmc_wf', metadata=metadata,
                                 bold_file_size_gb=bold_file_size_gb,
                                 ignore=ignore)

    # mean EPI registration to T1w
    epi_reg_wf = init_epi_reg_wf(name='epi_reg_wf',
                                 freesurfer=freesurfer,
                                 bold2t1w_dof=bold2t1w_dof,
                                 bold_file_size_gb=bold_file_size_gb,
                                 output_spaces=output_spaces,
                                 output_dir=output_dir,
                                 use_fieldwarp=(fmaps is not None))

    # get confounds
    discover_wf = confounds.init_discover_wf(bold_file_size_gb=bold_file_size_gb,
                                             name='discover_wf')
    discover_wf.get_node('inputnode').inputs.t1_transform_flags = [False]

    workflow.connect([
        (inputnode, epi_hmc_wf, [('epi', 'inputnode.epi')]),
        (inputnode, epi_reg_wf, [('epi', 'inputnode.name_source'),
                                 ('t1_preproc', 'inputnode.t1_preproc'),
                                 ('t1_brain', 'inputnode.t1_brain'),
                                 ('t1_mask', 'inputnode.t1_mask'),
                                 ('t1_seg', 'inputnode.t1_seg'),
                                 # Undefined if --no-freesurfer, but this is safe
                                 ('subjects_dir', 'inputnode.subjects_dir'),
                                 ('subject_id', 'inputnode.subject_id'),
                                 ('fs_2_t1_transform', 'inputnode.fs_2_t1_transform')
                                 ]),
        (inputnode, discover_wf, [('t1_tpms', 'inputnode.t1_tpms')]),
        (epi_hmc_wf, epi_reg_wf, [('outputnode.epi_split', 'inputnode.epi_split'),
                                  ('outputnode.xforms', 'inputnode.hmc_xforms'),
                                  ('outputnode.ref_image', 'inputnode.ref_epi'),
                                  ('outputnode.epi_mask', 'inputnode.ref_epi_mask')]),
        (epi_hmc_wf, discover_wf, [
            ('outputnode.movpar_file', 'inputnode.movpar_file')]),
        (epi_reg_wf, discover_wf, [('outputnode.epi_t1', 'inputnode.fmri_file'),
                                   ('outputnode.epi_mask_t1', 'inputnode.epi_mask')]),
        (epi_reg_wf, func_reports_wf, [
            ('outputnode.out_report', 'inputnode.epi_reg_report'),
            ]),
        (discover_wf, outputnode, [('outputnode.confounds_file', 'confounds')]),
        (epi_reg_wf, outputnode, [('outputnode.epi_t1', 'epi_t1'),
                                  ('outputnode.epi_mask_t1', 'epi_mask_t1')]),
        (discover_wf, func_reports_wf, [
            ('outputnode.acompcor_report', 'inputnode.acompcor_report'),
            ('outputnode.tcompcor_report', 'inputnode.tcompcor_report')]),
    ])

    if not fmaps:
        LOGGER.warn('No fieldmaps found or they were ignored, building base workflow '
                    'for dataset %s.', bold_file)
        workflow.connect([
            (epi_hmc_wf, func_reports_wf, [
                ('outputnode.epi_mask_report', 'inputnode.epi_mask_report')])
        ])

    else:
<<<<<<< HEAD
        # In case there are multiple fieldmaps prefer EPI
        fmaps.sort(key=lambda fmap: {'epi': 0, 'fieldmap': 1, 'phasediff': 2}[fmap['type']])
        fmap = fmaps[0]

        LOGGER.info('Fieldmap estimation: type "%s" found', fmap['type'])

        if fmap['type'] == 'epi':
            epi_fmaps = [fmap['epi'] for fmap in fmaps if fmap['type'] == 'epi']
            sdc_unwarp_wf = init_pepolar_unwarp_wf(fmaps=epi_fmaps,
                                                   layout=layout,
                                                   bold_file=bold_file,
                                                   ants_nthreads=ants_nthreads,
                                                   name='pepolar_unwarp_wf')
        else:
            # Import specific workflows here, so we don't brake everything with one
            # unused workflow.
            from fmriprep.workflows.fieldmap import init_fmap_estimator_wf, init_sdc_unwarp_wf
            fmap_estimator_wf = init_fmap_estimator_wf(fmap_bids=fmap,
                                                       reportlets_dir=reportlets_dir,
                                                       ants_nthreads=ants_nthreads,
                                                       fmap_bspline=fmap_bspline)
            sdc_unwarp_wf = init_sdc_unwarp_wf(reportlets_dir=reportlets_dir,
                                               ants_nthreads=ants_nthreads,
                                               fmap_bspline=fmap_bspline,
                                               fmap_demean=fmap_demean,
                                               debug=debug,
                                               name='sdc_unwarp_wf')
            workflow.connect([
                (fmap_estimator_wf, sdc_unwarp_wf, [('outputnode.fmap', 'inputnode.fmap'),
                                                    ('outputnode.fmap_ref', 'inputnode.fmap_ref'),
                                                    ('outputnode.fmap_mask', 'inputnode.fmap_mask')]),
            ])

        # Connections and workflows common for all types of fieldmaps

=======
        LOGGER.info('Fieldmap estimation: type "%s" found', fmaps['type'])
        # Import specific workflows here, so we don't brake everything with one
        # unused workflow.
        from fmriprep.workflows.fieldmap import init_fmap_estimator_wf, init_sdc_unwarp_wf
        fmap_estimator_wf = init_fmap_estimator_wf(fmap_bids=fmaps,
                                                   reportlets_dir=reportlets_dir,
                                                   omp_nthreads=omp_nthreads,
                                                   fmap_bspline=fmap_bspline)
        sdc_unwarp_wf = init_sdc_unwarp_wf(reportlets_dir=reportlets_dir,
                                           omp_nthreads=omp_nthreads,
                                           fmap_bspline=fmap_bspline,
                                           fmap_demean=fmap_demean,
                                           debug=debug,
                                           name='sdc_unwarp_wf')
>>>>>>> 2ba10e95
        workflow.connect([
            (inputnode, sdc_unwarp_wf, [('epi', 'inputnode.name_source')]),
            (epi_hmc_wf, sdc_unwarp_wf, [('outputnode.ref_image', 'inputnode.in_reference'),
                                         ('outputnode.epi_mask', 'inputnode.in_mask')]),
            (sdc_unwarp_wf, epi_reg_wf, [('outputnode.out_warp', 'inputnode.fieldwarp'),
                                         ('outputnode.out_reference', 'inputnode.unwarped_ref_epi'),
                                         ('outputnode.out_mask', 'inputnode.unwarped_ref_mask')]),
            (sdc_unwarp_wf, func_reports_wf, [('outputnode.out_mask_report', 'inputnode.epi_mask_report')])
        ])

        # Report on EPI correction
        fmap_unwarp_report_wf = init_fmap_unwarp_report_wf(reportlets_dir=reportlets_dir,
                                                           name='fmap_unwarp_report_wf')
        workflow.connect([(inputnode, fmap_unwarp_report_wf, [('t1_seg', 'inputnode.in_seg'),
                                                              ('epi', 'inputnode.name_source')]),
                          (epi_hmc_wf, fmap_unwarp_report_wf, [('outputnode.ref_image', 'inputnode.in_pre')]),
                          (sdc_unwarp_wf, fmap_unwarp_report_wf, [('outputnode.out_reference', 'inputnode.in_post')]),
                          (epi_reg_wf, fmap_unwarp_report_wf, [('outputnode.itk_t1_to_epi', 'inputnode.in_xfm')]),
        ])

    if 'MNI152NLin2009cAsym' in output_spaces:
        # Apply transforms in 1 shot
        epi_mni_trans_wf = init_epi_mni_trans_wf(output_dir=output_dir,
                                                 bold_file_size_gb=bold_file_size_gb,
                                                 name='epi_mni_trans_wf')
        workflow.connect([
            (inputnode, epi_mni_trans_wf, [
                ('epi', 'inputnode.name_source'),
                ('t1_2_mni_forward_transform', 'inputnode.t1_2_mni_forward_transform')]),
            (epi_hmc_wf, epi_mni_trans_wf, [
                ('outputnode.epi_split', 'inputnode.epi_split'),
                ('outputnode.xforms', 'inputnode.hmc_xforms'),
                ('outputnode.epi_mask', 'inputnode.epi_mask')]),
            (epi_reg_wf, epi_mni_trans_wf, [
                ('outputnode.itk_epi_to_t1', 'inputnode.itk_epi_to_t1')]),
            (epi_mni_trans_wf, outputnode, [('outputnode.epi_mni', 'epi_mni'),
                                            ('outputnode.epi_mask_mni', 'epi_mask_mni')]),
        ])
        if fmaps:
            workflow.connect([
                (sdc_unwarp_wf, epi_mni_trans_wf, [
                    ('outputnode.out_warp', 'inputnode.fieldwarp'),
                    ('outputnode.out_mask', 'inputnode.unwarped_epi_mask')]),
            ])

    if freesurfer and any(space.startswith('fs') for space in output_spaces):
        LOGGER.info('Creating FreeSurfer processing flow.')
        epi_surf_wf = init_epi_surf_wf(output_spaces=output_spaces,
                                       name='epi_surf_wf')
        workflow.connect([
            (inputnode, epi_surf_wf, [('subjects_dir', 'inputnode.subjects_dir'),
                                      ('subject_id', 'inputnode.subject_id')]),
            (epi_reg_wf, epi_surf_wf, [('outputnode.epi_t1', 'inputnode.source_file')]),
            (epi_surf_wf, outputnode, [('outputnode.surfaces', 'surfaces')]),
        ])

    return workflow


# pylint: disable=R0914
def init_epi_hmc_wf(metadata, bold_file_size_gb, ignore,
                    name='epi_hmc_wf'):
    """
    Performs :abbr:`HMC (head motion correction)` over the input
    :abbr:`EPI (echo-planar imaging)` image.
    """
    workflow = pe.Workflow(name=name)
    inputnode = pe.Node(niu.IdentityInterface(fields=['epi']),
                        name='inputnode')
    outputnode = pe.Node(niu.IdentityInterface(
        fields=['xforms', 'epi_hmc', 'epi_split', 'epi_mask', 'ref_image',
                'movpar_file', 'n_volumes_to_discard',
                'epi_mask_report']), name='outputnode')

    def normalize_motion_func(in_file, format):
        import os
        import numpy as np
        from nipype.utils.misc import normalize_mc_params
        mpars = np.loadtxt(in_file)  # mpars is N_t x 6
        mpars = np.apply_along_axis(func1d=normalize_mc_params,
                                    axis=1, arr=mpars,
                                    source=format)
        np.savetxt("motion_params.txt", mpars)
        return os.path.abspath("motion_params.txt")

    normalize_motion = pe.Node(niu.Function(function=normalize_motion_func),
                               name="normalize_motion")
    normalize_motion.inputs.format = "FSL"

    # Head motion correction (hmc)
    hmc = pe.Node(fsl.MCFLIRT(
        save_mats=True, save_plots=True), name='EPI_hmc')
    hmc.interface.estimated_memory_gb = bold_file_size_gb * 3

    hcm2itk = pe.MapNode(c3.C3dAffineTool(fsl2ras=True, itk_transform=True),
                         iterfield=['transform_file'], name='hcm2itk')

    inu = pe.Node(ants.N4BiasFieldCorrection(dimension=3), name='inu')

    # Calculate EPI mask on the average after HMC
    skullstrip_epi = pe.Node(BETRPT(generate_report=True, frac=0.55),
                             name='skullstrip_epi')

    gen_ref = pe.Node(EstimateReferenceImage(), name="gen_ref")

    workflow.connect([
        (inputnode, gen_ref, [('epi', 'in_file')]),
        (gen_ref, inu, [('ref_image', 'input_image')]),
        (inu, hmc, [('output_image', 'ref_file')]),
        (inu, skullstrip_epi, [('output_image', 'in_file')]),
        (inu, outputnode, [('output_image', 'ref_image')]),
    ])

    split = pe.Node(fsl.Split(dimension='t'), name='split')
    split.interface.estimated_memory_gb = bold_file_size_gb * 3

    if "SliceTiming" in metadata and 'slicetiming' not in ignore:
        LOGGER.info('Slice-timing correction will be included.')

        def create_custom_slice_timing_file_func(metadata):
            import os
            slice_timings = metadata["SliceTiming"]
            slice_timings_ms = [str(t) for t in slice_timings]
            out_file = "timings.1D"
            with open("timings.1D", "w") as fp:
                fp.write("\t".join(slice_timings_ms))

            return os.path.abspath(out_file)

        create_custom_slice_timing_file = pe.Node(
            niu.Function(function=create_custom_slice_timing_file_func),
            name="create_custom_slice_timing_file")
        create_custom_slice_timing_file.inputs.metadata = metadata

        slice_timing_correction = pe.Node(interface=afni.TShift(),
                                          name='slice_timing_correction')
        slice_timing_correction.inputs.outputtype = 'NIFTI_GZ'
        slice_timing_correction.inputs.tr = str(metadata["RepetitionTime"]) + "s"

        def prefix_at(x):
            return "@" + x

        workflow.connect([
            (inputnode, slice_timing_correction, [('epi', 'in_file')]),
            (gen_ref, slice_timing_correction, [('n_volumes_to_discard', 'ignore')]),
            (create_custom_slice_timing_file, slice_timing_correction, [
                (('out', prefix_at), 'tpattern')]),
            (slice_timing_correction, hmc, [('out_file', 'in_file')])
        ])

    else:
        workflow.connect([
            (inputnode, hmc, [('epi', 'in_file')])
        ])

    workflow.connect([
        (hmc, hcm2itk, [('mat_file', 'transform_file')]),
        (gen_ref, hcm2itk, [('ref_image', 'source_file'),
                            ('ref_image', 'reference_file')]),
        (hcm2itk, outputnode, [('itk_transform', 'xforms')]),
        (hmc, normalize_motion, [('par_file', 'in_file')]),
        (normalize_motion, outputnode, [('out', 'movpar_file')]),
        (skullstrip_epi, outputnode, [('mask_file', 'epi_mask')]),
        (skullstrip_epi, outputnode, [('out_report', 'epi_mask_report')]),
        (inputnode, split, [('epi', 'in_file')]),
        (split, outputnode, [('out_files', 'epi_split')]),
    ])

    return workflow


def init_epi_reg_wf(freesurfer, bold2t1w_dof,
                    bold_file_size_gb, output_spaces, output_dir,
                    name='epi_reg_wf', use_fieldwarp=False):
    """
    Uses FSL FLIRT with the BBR cost function to find the transform that
    maps the EPI space into the T1-space
    """
    workflow = pe.Workflow(name=name)
    inputnode = pe.Node(
        niu.IdentityInterface(fields=['name_source', 'ref_epi', 'ref_epi_mask',
                                      'unwarped_ref_epi', 'unwarped_ref_mask',
                                      't1_preproc', 't1_brain', 't1_mask',
                                      't1_seg', 'epi_split', 'hmc_xforms',
                                      'subjects_dir', 'subject_id', 'fs_2_t1_transform',
                                      'fieldwarp']),
        name='inputnode'
    )
    outputnode = pe.Node(
        niu.IdentityInterface(fields=['mat_epi_to_t1', 'mat_t1_to_epi',
                                      'itk_epi_to_t1', 'itk_t1_to_epi',
                                      'epi_t1', 'epi_mask_t1', 'fs_reg_file',
                                      'out_report']),
        name='outputnode'
    )

    # Extract wm mask from segmentation
    explicit_mask_epi = pe.Node(fsl.ApplyMask(), name="explicit_mask_epi")

    if freesurfer:
        bbregister = pe.Node(
            BBRegisterRPT(
                dof=bold2t1w_dof,
                contrast_type='t2',
                init='coreg',
                registered_file=True,
                out_fsl_file=True,
                generate_report=True),
            name='bbregister'
            )

        def apply_fs_transform(fs_2_t1_transform, bbreg_transform):
            import os
            import numpy as np
            out_file = os.path.abspath('transform.mat')
            fs_xfm = np.loadtxt(fs_2_t1_transform)
            bbrxfm = np.loadtxt(bbreg_transform)
            out_xfm = fs_xfm.dot(bbrxfm)
            assert np.allclose(out_xfm[3], [0, 0, 0, 1])
            out_xfm[3] = [0, 0, 0, 1]
            np.savetxt(out_file, out_xfm, fmt='%.12g')
            return out_file

        transformer = pe.Node(niu.Function(function=apply_fs_transform), name='transformer')
    else:
        wm_mask = pe.Node(niu.Function(function=_extract_wm), name='wm_mask')
        flt_bbr_init = pe.Node(FLIRTRPT(generate_report=True, dof=6), name='flt_bbr_init')
        flt_bbr = pe.Node(
            FLIRTRPT(generate_report=True, cost_func='bbr',
                     dof=bold2t1w_dof),
            name='flt_bbr')
        flt_bbr.inputs.schedule = op.join(os.getenv('FSLDIR'),
                                          'etc/flirtsch/bbr.sch')

    # make equivalent warp fields
    invt_bbr = pe.Node(fsl.ConvertXFM(invert_xfm=True), name='invt_bbr')

    #  EPI to T1 transform matrix is from fsl, using c3 tools to convert to
    #  something ANTs will like.
    fsl2itk_fwd = pe.Node(c3.C3dAffineTool(fsl2ras=True, itk_transform=True),
                          name='fsl2itk_fwd')
    fsl2itk_inv = pe.Node(c3.C3dAffineTool(fsl2ras=True, itk_transform=True),
                          name='fsl2itk_inv')

    workflow.connect([
        (inputnode, fsl2itk_fwd, [('t1_preproc', 'reference_file'),
                                  ('ref_epi', 'source_file')]),
        (inputnode, fsl2itk_inv, [('ref_epi', 'reference_file'),
                                  ('t1_preproc', 'source_file')]),
        (invt_bbr, outputnode, [('out_file', 'mat_t1_to_epi')]),
        (invt_bbr, fsl2itk_inv, [('out_file', 'transform_file')]),
        (fsl2itk_fwd, outputnode, [('itk_transform', 'itk_epi_to_t1')]),
        (fsl2itk_inv, outputnode, [('itk_transform', 'itk_t1_to_epi')]),
    ])

    gen_ref = pe.Node(GenerateSamplingReference(), name='gen_ref')
    gen_ref.inputs.fixed_image = op.join(get_mni_icbm152_nlin_asym_09c(), '1mm_T1.nii.gz')

    mask_t1w_tfm = pe.Node(
        ants.ApplyTransforms(interpolation='NearestNeighbor',
                             float=True),
        name='mask_t1w_tfm'
    )

    workflow.connect([
        (inputnode, gen_ref, [('ref_epi_mask', 'moving_image'),
                              ('t1_brain', 'fixed_image')]),
        (gen_ref, mask_t1w_tfm, [('out_file', 'reference_image')]),
        (fsl2itk_fwd, mask_t1w_tfm, [('itk_transform', 'transforms')]),
        (mask_t1w_tfm, outputnode, [('output_image', 'epi_mask_t1')]),
    ])

    if use_fieldwarp:
        merge_transforms = pe.MapNode(niu.Merge(3), iterfield=['in3'],
                                      name='merge_transforms')
        workflow.connect([
            (inputnode, merge_transforms, [('fieldwarp', 'in2'),
                                           ('hmc_xforms', 'in3')]),
            (inputnode, explicit_mask_epi, [('unwarped_ref_epi', 'in_file'),
                                            ('unwarped_ref_mask', 'mask_file')]),
            ])

        workflow.connect([
            (inputnode, mask_t1w_tfm, [('unwarped_ref_mask', 'input_image')]),
        ])
    else:
        merge_transforms = pe.MapNode(niu.Merge(2), iterfield=['in2'],
                                      name='merge_transforms')
        workflow.connect([
            (inputnode, merge_transforms, [('hmc_xforms', 'in2')]),
            (inputnode, explicit_mask_epi, [('ref_epi', 'in_file'),
                                            ('ref_epi_mask', 'mask_file')]),
            (inputnode, mask_t1w_tfm, [('ref_epi_mask', 'input_image')]),
        ])

    merge = pe.Node(Merge(), name='merge')
    merge.interface.estimated_memory_gb = bold_file_size_gb * 3

    epi_to_t1w_transform = pe.MapNode(
        ants.ApplyTransforms(interpolation="LanczosWindowedSinc",
                             float=True),
        iterfield=['input_image', 'transforms'],
        name='epi_to_t1w_transform')
    epi_to_t1w_transform.terminal_output = 'file'

    workflow.connect([
        (fsl2itk_fwd, merge_transforms, [('itk_transform', 'in1')]),
        (merge_transforms, epi_to_t1w_transform, [('out', 'transforms')]),
        (epi_to_t1w_transform, merge, [('output_image', 'in_files')]),
        (inputnode, merge, [('name_source', 'header_source')]),
        (merge, outputnode, [('out_file', 'epi_t1')]),
        (inputnode, epi_to_t1w_transform, [('epi_split', 'input_image')]),
        (gen_ref, epi_to_t1w_transform, [('out_file', 'reference_image')]),
    ])

    if freesurfer:
        workflow.connect([
            (inputnode, bbregister, [('subjects_dir', 'subjects_dir'),
                                     ('subject_id', 'subject_id')]),
            (explicit_mask_epi, bbregister, [('out_file', 'source_file')]),
            (inputnode, transformer, [('fs_2_t1_transform', 'fs_2_t1_transform')]),
            (bbregister, transformer, [('out_fsl_file', 'bbreg_transform')]),
            (transformer, invt_bbr, [('out', 'in_file')]),
            (transformer, fsl2itk_fwd, [('out', 'transform_file')]),
            (transformer, outputnode, [('out', 'mat_epi_to_t1')]),
            (bbregister, outputnode, [('out_reg_file', 'fs_reg_file'),
                                      ('out_report', 'out_report')]),
        ])
    else:
        workflow.connect([
            (inputnode, wm_mask, [('t1_seg', 'in_file')]),
            (explicit_mask_epi, flt_bbr_init, [('out_file', 'in_file')]),
            (inputnode, flt_bbr_init, [('t1_brain', 'reference')]),
            (flt_bbr_init, flt_bbr, [('out_matrix_file', 'in_matrix_file')]),
            (inputnode, flt_bbr, [('t1_brain', 'reference')]),
            (explicit_mask_epi, flt_bbr, [('out_file', 'in_file')]),
            (wm_mask, flt_bbr, [('out', 'wm_seg')]),
            (flt_bbr, invt_bbr, [('out_matrix_file', 'in_file')]),
            (flt_bbr, fsl2itk_fwd, [('out_matrix_file', 'transform_file')]),
            (flt_bbr, outputnode, [('out_matrix_file', 'mat_epi_to_t1'),
                                   ('out_report', 'out_report')]),
        ])

    return workflow


def init_epi_surf_wf(output_spaces, name='epi_surf_wf'):
    """ Sample functional images to FreeSurfer surfaces

    For each vertex, the cortical ribbon is sampled at six points (spaced 20% of thickness apart)
    and averaged.

    Outputs are in GIFTI format.

    output_spaces : set of structural spaces to sample functional series to
    """
    workflow = pe.Workflow(name=name)
    inputnode = pe.Node(
        niu.IdentityInterface(fields=['source_file', 'subject_id', 'subjects_dir']),
        name='inputnode')

    outputnode = pe.Node(niu.IdentityInterface(fields=['surfaces']), name='outputnode')

    spaces = [space for space in output_spaces if space.startswith('fs')]

    def select_target(subject_id, space):
        """ Given a source subject ID and a target space, get the target subject ID """
        return subject_id if space == 'fsnative' else space

    targets = pe.MapNode(niu.Function(function=select_target),
                         iterfield=['space'], name='targets')
    targets.inputs.space = spaces

    # Rename the source file to the output space to simplify naming later
    rename_src = pe.MapNode(niu.Rename(format_string='%(subject)s', keep_ext=True),
                            iterfield='subject', name='rename_src')
    rename_src.inputs.subject = spaces

    sampler = pe.MapNode(
        fs.SampleToSurface(sampling_method='average', sampling_range=(0, 1, 0.2),
                           sampling_units='frac', reg_header=True,
                           interp_method='trilinear', cortex_mask=True,
                           out_type='gii'),
        iterfield=['source_file', 'target_subject'],
        iterables=('hemi', ['lh', 'rh']),
        name='sampler')

    merger = pe.JoinNode(niu.Merge(1, ravel_inputs=True), name='merger',
                         joinsource='sampler', joinfield=['in1'])

    def update_gifti_metadata(in_file):
        import os
        import nibabel as nib
        img = nib.load(in_file)
        fname = os.path.basename(in_file)
        if fname[:3] in ('lh.', 'rh.'):
            asp = 'CortexLeft' if fname[0] == 'l' else 'CortexRight'
        else:
            raise ValueError(
                "AnatomicalStructurePrimary cannot be derived from filename")
        primary = nib.gifti.GiftiNVPairs('AnatomicalStructurePrimary', asp)
        if not any(nvpair.name == primary.name for nvpair in img.meta.data):
            img.meta.data.insert(0, primary)
        img.to_filename(fname)
        return os.path.abspath(fname)

    update_metadata = pe.MapNode(niu.Function(function=update_gifti_metadata),
                                 iterfield='in_file', name='update_metadata')

    workflow.connect([
        (inputnode, targets, [('subject_id', 'subject_id')]),
        (inputnode, rename_src, [('source_file', 'in_file')]),
        (inputnode, sampler, [('subjects_dir', 'subjects_dir'),
                              ('subject_id', 'subject_id')]),
        (targets, sampler, [('out', 'target_subject')]),
        (rename_src, sampler, [('out_file', 'source_file')]),
        (sampler, merger, [('out_file', 'in1')]),
        (merger, update_metadata, [('out', 'in_file')]),
        (update_metadata, outputnode, [('out', 'surfaces')]),
        ])

    return workflow


def init_epi_mni_trans_wf(output_dir, bold_file_size_gb,
                          name='epi_mni_trans_wf',
                          use_fieldwarp=False):
    workflow = pe.Workflow(name=name)
    inputnode = pe.Node(
        niu.IdentityInterface(fields=[
            'itk_epi_to_t1',
            't1_2_mni_forward_transform',
            'name_source',
            'epi_split',
            'epi_mask',
            'unwarped_epi_mask',
            'hmc_xforms',
            'fieldwarp'
        ]),
        name='inputnode'
    )

    outputnode = pe.Node(
        niu.IdentityInterface(fields=['epi_mni', 'epi_mask_mni']),
        name='outputnode')

    def _aslist(in_value):
        if isinstance(in_value, list):
            return in_value
        return [in_value]

    gen_ref = pe.Node(GenerateSamplingReference(), name='GenNewMNIReference')
    gen_ref.inputs.fixed_image = op.join(get_mni_icbm152_nlin_asym_09c(), '1mm_T1.nii.gz')

    mask_mni_tfm = pe.Node(
        ants.ApplyTransforms(interpolation='NearestNeighbor',
                             float=True),
        name='mask_mni_tfm'
    )

    # Write corrected file in the designated output dir
    mask_merge_tfms = pe.Node(niu.Merge(2), name='mask_merge_tfms')

    if use_fieldwarp:
        merge_transforms = pe.MapNode(niu.Merge(4),
                                      iterfield=['in4'],
                                      name='merge_transforms')
        workflow.connect([
            (inputnode, merge_transforms, [('fieldwarp', 'in3'),
                                           ('hmc_xforms', 'in4')]),
            (inputnode, mask_mni_tfm, [('unwarped_epi_mask', 'input_image')])])

    else:
        merge_transforms = pe.MapNode(niu.Merge(3),
                                      iterfield=['in3'],
                                      name='merge_transforms')
        workflow.connect([
            (inputnode, merge_transforms, [('hmc_xforms', 'in3')]),
            (inputnode, mask_mni_tfm, [('epi_mask', 'input_image')])])

    workflow.connect([
        (inputnode, gen_ref, [('epi_mask', 'moving_image')]),
        (inputnode, mask_merge_tfms, [('t1_2_mni_forward_transform', 'in1'),
                                      (('itk_epi_to_t1', _aslist), 'in2')]),
        (mask_merge_tfms, mask_mni_tfm, [('out', 'transforms')]),
        (gen_ref, mask_mni_tfm, [('out_file', 'reference_image')]),
        (mask_mni_tfm, outputnode, [('output_image', 'epi_mask_mni')])
    ])

    merge = pe.Node(Merge(), name='merge')
    merge.interface.estimated_memory_gb = bold_file_size_gb * 3
    epi_to_mni_transform = pe.MapNode(
        ants.ApplyTransforms(interpolation="LanczosWindowedSinc",
                             float=True),
        iterfield=['input_image', 'transforms'],
        name='epi_to_mni_transform')
    epi_to_mni_transform.terminal_output = 'file'

    workflow.connect([
        (inputnode, merge_transforms, [('t1_2_mni_forward_transform', 'in1'),
                                       (('itk_epi_to_t1', _aslist), 'in2')]),
        (merge_transforms, epi_to_mni_transform, [('out', 'transforms')]),
        (epi_to_mni_transform, merge, [('output_image', 'in_files')]),
        (inputnode, merge, [('name_source', 'header_source')]),
        (inputnode, epi_to_mni_transform, [('epi_split', 'input_image')]),
        (gen_ref, epi_to_mni_transform, [('out_file', 'reference_image')]),
        (merge, outputnode, [('out_file', 'epi_mni')]),
    ])

    return workflow


def init_fmap_unwarp_report_wf(reportlets_dir, name='fmap_unwarp_report_wf'):
    from nipype.interfaces import ants
    from nipype.interfaces import utility as niu
    from niworkflows.interfaces import SimpleBeforeAfter

    def _getwm(in_seg, wm_label=3):
        import os.path as op
        import nibabel as nb
        import numpy as np

        nii = nb.load(in_seg)
        data = np.zeros(nii.shape, dtype=np.uint8)
        data[nii.get_data() == wm_label] = 1
        hdr = nii.header.copy()
        hdr.set_data_dtype(np.uint8)
        nb.Nifti1Image(data, nii.affine, hdr).to_filename('wm.nii.gz')
        return op.abspath('wm.nii.gz')

    workflow = pe.Workflow(name=name)

    inputnode = pe.Node(niu.IdentityInterface(
        fields=['in_pre', 'in_post', 'in_seg', 'in_xfm',
                'name_source']), name='inputnode')

    map_seg = pe.Node(ants.ApplyTransforms(
        dimension=3, float=True, interpolation='NearestNeighbor'),
        name='map_seg')

    sel_wm = pe.Node(niu.Function(function=_getwm), name='sel_wm')

    epi_rpt = pe.Node(SimpleBeforeAfter(), name='epi_rpt')
    epi_rpt_ds = pe.Node(
        DerivativesDataSink(base_directory=reportlets_dir,
                            suffix='variant-hmcsdc_preproc'), name='epi_rpt_ds'
    )
    workflow.connect([
        (inputnode, epi_rpt, [('in_post', 'after'),
                              ('in_pre', 'before')]),
        (inputnode, epi_rpt_ds, [('name_source', 'source_file')]),
        (epi_rpt, epi_rpt_ds, [('out_report', 'in_file')]),
        (inputnode, map_seg, [('in_post', 'reference_image'),
                              ('in_seg', 'input_image'),
                              ('in_xfm', 'transforms')]),
        (map_seg, sel_wm, [('output_image', 'in_seg')]),
        (sel_wm, epi_rpt, [('out', 'wm_seg')]),
    ])

    return workflow


def init_func_reports_wf(reportlets_dir, freesurfer, name='func_reports_wf'):
    workflow = pe.Workflow(name=name)

    inputnode = pe.Node(
        niu.IdentityInterface(
            fields=['source_file', 'epi_mask_report', 'epi_reg_report', 'epi_reg_suffix',
                    'acompcor_report', 'tcompcor_report']
            ),
        name='inputnode')

    ds_epi_mask_report = pe.Node(
        DerivativesDataSink(base_directory=reportlets_dir,
                            suffix='epi_mask'),
        name='ds_epi_mask_report'
    )

    ds_epi_reg_report = pe.Node(
        DerivativesDataSink(base_directory=reportlets_dir,
                            suffix='bbr' if freesurfer else 'flt_bbr'),
        name='ds_epi_reg_report'
    )

    ds_acompcor_report = pe.Node(
        DerivativesDataSink(base_directory=reportlets_dir,
                            suffix='acompcor'),
        name='ds_acompcor_report'
    )

    ds_tcompcor_report = pe.Node(
        DerivativesDataSink(base_directory=reportlets_dir,
                            suffix='tcompcor'),
        name='ds_tcompcor_report'
    )

    workflow.connect([
        (inputnode, ds_epi_mask_report, [('source_file', 'source_file'),
                                         ('epi_mask_report', 'in_file')]),
        (inputnode, ds_epi_reg_report, [('source_file', 'source_file'),
                                        ('epi_reg_report', 'in_file')]),
        (inputnode, ds_acompcor_report, [('source_file', 'source_file'),
                                         ('acompcor_report', 'in_file')]),
        (inputnode, ds_tcompcor_report, [('source_file', 'source_file'),
                                         ('tcompcor_report', 'in_file')]),
        ])

    return workflow


def init_func_derivatives_wf(output_dir, output_spaces, freesurfer,
                             name='func_derivatives_wf'):
    workflow = pe.Workflow(name=name)

    inputnode = pe.Node(
        niu.IdentityInterface(
            fields=['source_file', 'epi_t1', 'epi_mask_t1', 'epi_mni', 'epi_mask_mni',
                    'confounds', 'surfaces']
            ),
        name='inputnode')

    ds_epi_t1 = pe.Node(DerivativesDataSink(base_directory=output_dir, suffix='space-T1w_preproc'),
                        name='ds_epi_t1')

    ds_epi_mask_t1 = pe.Node(DerivativesDataSink(base_directory=output_dir,
                                                 suffix='space-T1w_brainmask'),
                             name='ds_epi_mask_t1')

    ds_epi_mni = pe.Node(DerivativesDataSink(base_directory=output_dir,
                                             suffix='space-MNI152NLin2009cAsym_preproc'),
                         name='ds_epi_mni')
    ds_epi_mask_mni = pe.Node(DerivativesDataSink(base_directory=output_dir,
                                                  suffix='space-MNI152NLin2009cAsym_brainmask'),
                              name='ds_epi_mask_mni')

    ds_confounds = pe.Node(DerivativesDataSink(base_directory=output_dir, suffix='confounds'),
                           name="ds_confounds")

    def get_gifti_name(in_file):
        import os
        import re
        in_format = re.compile(r'(?P<LR>[lr])h.(?P<space>\w+).gii')
        info = in_format.match(os.path.basename(in_file)).groupdict()
        info['LR'] = info['LR'].upper()
        return 'space-{space}.{LR}.func'.format(**info)

    name_surfs = pe.MapNode(niu.Function(function=get_gifti_name),
                            iterfield='in_file', name='name_surfs')

    ds_bold_surfs = pe.MapNode(DerivativesDataSink(base_directory=output_dir),
                               iterfield=['in_file', 'suffix'], name='ds_bold_surfs')

    workflow.connect([
        (inputnode, ds_confounds, [('source_file', 'source_file'),
                                   ('confounds', 'in_file')]),
        ])

    if 'T1w' in output_spaces:
        workflow.connect([
            (inputnode, ds_epi_t1, [('source_file', 'source_file'),
                                    ('epi_t1', 'in_file')]),
            (inputnode, ds_epi_mask_t1, [('source_file', 'source_file'),
                                         ('epi_mask_t1', 'in_file')]),
            ])
    if 'MNI152NLin2009cAsym' in output_spaces:
        workflow.connect([
            (inputnode, ds_epi_mni, [('source_file', 'source_file'),
                                     ('epi_mni', 'in_file')]),
            (inputnode, ds_epi_mask_mni, [('source_file', 'source_file'),
                                          ('epi_mask_mni', 'in_file')]),
            ])
    if freesurfer and any(space.startswith('fs') for space in output_spaces):
        workflow.connect([
            (inputnode, name_surfs, [('surfaces', 'in_file')]),
            (inputnode, ds_bold_surfs, [('source_file', 'source_file'),
                                        ('surfaces', 'in_file')]),
            (name_surfs, ds_bold_surfs, [('out', 'suffix')]),
            ])

    return workflow<|MERGE_RESOLUTION|>--- conflicted
+++ resolved
@@ -162,7 +162,6 @@
         ])
 
     else:
-<<<<<<< HEAD
         # In case there are multiple fieldmaps prefer EPI
         fmaps.sort(key=lambda fmap: {'epi': 0, 'fieldmap': 1, 'phasediff': 2}[fmap['type']])
         fmap = fmaps[0]
@@ -174,7 +173,7 @@
             sdc_unwarp_wf = init_pepolar_unwarp_wf(fmaps=epi_fmaps,
                                                    layout=layout,
                                                    bold_file=bold_file,
-                                                   ants_nthreads=ants_nthreads,
+                                                   omp_nthreads=omp_nthreads,
                                                    name='pepolar_unwarp_wf')
         else:
             # Import specific workflows here, so we don't brake everything with one
@@ -182,10 +181,10 @@
             from fmriprep.workflows.fieldmap import init_fmap_estimator_wf, init_sdc_unwarp_wf
             fmap_estimator_wf = init_fmap_estimator_wf(fmap_bids=fmap,
                                                        reportlets_dir=reportlets_dir,
-                                                       ants_nthreads=ants_nthreads,
+                                                       omp_nthreads=omp_nthreads,
                                                        fmap_bspline=fmap_bspline)
             sdc_unwarp_wf = init_sdc_unwarp_wf(reportlets_dir=reportlets_dir,
-                                               ants_nthreads=ants_nthreads,
+                                               omp_nthreads=omp_nthreads,
                                                fmap_bspline=fmap_bspline,
                                                fmap_demean=fmap_demean,
                                                debug=debug,
@@ -197,23 +196,6 @@
             ])
 
         # Connections and workflows common for all types of fieldmaps
-
-=======
-        LOGGER.info('Fieldmap estimation: type "%s" found', fmaps['type'])
-        # Import specific workflows here, so we don't brake everything with one
-        # unused workflow.
-        from fmriprep.workflows.fieldmap import init_fmap_estimator_wf, init_sdc_unwarp_wf
-        fmap_estimator_wf = init_fmap_estimator_wf(fmap_bids=fmaps,
-                                                   reportlets_dir=reportlets_dir,
-                                                   omp_nthreads=omp_nthreads,
-                                                   fmap_bspline=fmap_bspline)
-        sdc_unwarp_wf = init_sdc_unwarp_wf(reportlets_dir=reportlets_dir,
-                                           omp_nthreads=omp_nthreads,
-                                           fmap_bspline=fmap_bspline,
-                                           fmap_demean=fmap_demean,
-                                           debug=debug,
-                                           name='sdc_unwarp_wf')
->>>>>>> 2ba10e95
         workflow.connect([
             (inputnode, sdc_unwarp_wf, [('epi', 'inputnode.name_source')]),
             (epi_hmc_wf, sdc_unwarp_wf, [('outputnode.ref_image', 'inputnode.in_reference'),
