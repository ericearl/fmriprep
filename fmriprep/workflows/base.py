--- conflicted
+++ resolved
@@ -18,8 +18,8 @@
 from fmriprep.workflows.fieldmap.base import fieldmap_decider
 from fmriprep.workflows.sbref import sbref_workflow
 from fmriprep.workflows import sbref
-from fmriprep.workflows.epi import (epi_unwarp, epi_hmc,
-    epi_mean_t1_registration, epi_mni_transformation)
+from fmriprep.workflows.epi import (
+    epi_unwarp, epi_hmc, epi_mean_t1_registration, epi_mni_transformation)
 
 
 
@@ -107,12 +107,7 @@
             (sepair_wf, sbref_wf, [
                 ('outputnode.mag_brain', 'inputnode.fmap_ref_brain'),
                 ('outputnode.fmap_mask', 'inputnode.fmap_mask'),
-<<<<<<< HEAD
                 ('outputnode.fieldmap', 'inputnode.fieldmap')
-=======
-                ('outputnode.fmap_fieldcoef', 'inputnode.fmap_fieldcoef'),
-                ('outputnode.fmap_movpar', 'inputnode.fmap_movpar')
->>>>>>> ef6c8611
             ]),
             (sbref_wf, sbref_t1, [
                 ('outputnode.sbref_unwarped', 'inputnode.sbref_brain')]),
