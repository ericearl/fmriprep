#!/usr/bin/env python
# -*- coding: utf-8 -*-
# emacs: -*- mode: python; py-indent-offset: 4; indent-tabs-mode: nil -*-
# vi: set ft=python sts=4 ts=4 sw=4 et:
"""
fMRIprep base processing workflows
^^^^^^^^^^^^^^^^^^^^^^^^^^^^^^^^^^

.. autofunction:: init_fmriprep_wf
.. autofunction:: init_single_subject_wf

"""

import sys
import os
from collections import OrderedDict
from copy import deepcopy

from nipype import __version__ as nipype_ver
from nipype.pipeline import engine as pe
from nipype.interfaces import utility as niu
from niworkflows.interfaces.nilearn import NILEARN_VERSION

from niworkflows.engine.workflows import LiterateWorkflow as Workflow
from niworkflows.interfaces.bids import (
    BIDSInfo, BIDSDataGrabber, BIDSFreeSurferDir
)
from niworkflows.utils.bids import collect_data
from niworkflows.utils.misc import fix_multi_T1w_source_name
from smriprep.workflows.anatomical import init_anat_preproc_wf

from ..interfaces import SubjectSummary, AboutSummary, DerivativesDataSink
from ..__about__ import __version__
from .bold import init_func_preproc_wf


def init_fmriprep_wf(
    anat_only,
    aroma_melodic_dim,
    bold2t1w_dof,
    cifti_output,
    debug,
    dummy_scans,
    echo_idx,
    err_on_aroma_warn,
    fmap_bspline,
    fmap_demean,
    force_syn,
    freesurfer,
    fs_subjects_dir,
    hires,
    ignore,
    layout,
    longitudinal,
    low_mem,
    medial_surface_nan,
    omp_nthreads,
    output_dir,
    output_spaces,
    regressors_all_comps,
    regressors_dvars_th,
    regressors_fd_th,
    run_uuid,
    skull_strip_fixed_seed,
    skull_strip_template,
    subject_list,
    t2s_coreg,
    task_id,
    use_aroma,
    use_bbr,
    use_syn,
    work_dir,
    bids_filters,
):
    """
    Build *fMRIPrep*'s pipeline.

    This workflow organizes the execution of FMRIPREP, with a sub-workflow for
    each subject.
<<<<<<< HEAD

    If FreeSurfer's recon-all is to be run, a FreeSurfer derivatives folder is
    created and populated with any needed template subjects.

    .. workflow::
        :graph2use: orig
        :simple_form: yes

        import os
        from collections import namedtuple, OrderedDict
        BIDSLayout = namedtuple('BIDSLayout', ['root'])
        from fmriprep.workflows.base import init_fmriprep_wf
        os.environ['FREESURFER_HOME'] = os.getcwd()
        wf = init_fmriprep_wf(
            anat_only=False,
            aroma_melodic_dim=-200,
            bold2t1w_dof=9,
            cifti_output=False,
            debug=False,
            dummy_scans=None,
            echo_idx=None,
            err_on_aroma_warn=False,
            fmap_bspline=False,
            fmap_demean=True,
            force_syn=True,
            freesurfer=True,
            hires=True,
            ignore=[],
            layout=BIDSLayout('.'),
            longitudinal=False,
            low_mem=False,
            medial_surface_nan=False,
            omp_nthreads=1,
            output_dir='.',
            output_spaces=OrderedDict([
                ('MNI152Lin', {}), ('fsaverage', {'density': '10k'}),
                ('T1w', {}), ('fsnative', {})]),
            regressors_all_comps=False,
            regressors_dvars_th=1.5,
            regressors_fd_th=0.5,
            run_uuid='X',
            skull_strip_fixed_seed=False,
            skull_strip_template=('OASIS30ANTs', {}),
            subject_list=['fmripreptest'],
            t2s_coreg=False,
            task_id='',
            use_aroma=False,
            use_bbr=True,
            use_syn=True,
            work_dir='.',
            bids_filters=None,
        )


    Parameters

        anat_only : bool
            Disable functional workflows
        bold2t1w_dof : 6, 9 or 12
            Degrees-of-freedom for BOLD-T1w registration
        cifti_output : bool
            Generate bold CIFTI file in output spaces
        debug : bool
            Enable debugging outputs
        dummy_scans : int or None
            Number of volumes to consider as non steady state
        echo_idx : int or None
            Index of echo to preprocess in multiecho BOLD series,
            or ``None`` to preprocess all
        err_on_aroma_warn : bool
            Do not fail on ICA-AROMA errors
        fmap_bspline : bool
            **Experimental**: Fit B-Spline field using least-squares
        fmap_demean : bool
            Demean voxel-shift map during unwarp
        force_syn : bool
            **Temporary**: Always run SyN-based SDC
        freesurfer : bool
            Enable FreeSurfer surface reconstruction (may increase runtime)
        hires : bool
            Enable sub-millimeter preprocessing in FreeSurfer
        ignore : list
            Preprocessing steps to skip (may include "slicetiming", "fieldmaps")
        layout : BIDSLayout object
            BIDS dataset layout
        longitudinal : bool
            Treat multiple sessions as longitudinal (may increase runtime)
            See sub-workflows for specific differences
        low_mem : bool
            Write uncompressed .nii files in some cases to reduce memory usage
        medial_surface_nan : bool
            Replace medial wall values with NaNs on functional GIFTI files
        omp_nthreads : int
            Maximum number of threads an individual process may use
        output_dir : str
            Directory in which to save derivatives
        output_spaces : OrderedDict
            Ordered dictionary where keys are TemplateFlow ID strings (e.g., ``MNI152Lin``,
            ``MNI152NLin6Asym``, ``MNI152NLin2009cAsym``, or ``fsLR``) strings designating
            nonstandard references (e.g., ``T1w`` or ``anat``, ``sbref``, ``run``, etc.),
            or paths pointing to custom templates organized in a TemplateFlow-like structure.
            Values of the dictionary aggregate modifiers (e.g., the value for the key ``MNI152Lin``
            could be ``{'resolution': 2}`` if one wants the resampling to be done on the 2mm
            resolution version of the selected template).
        regressors_all_comps
            Return all CompCor component time series instead of the top fraction
        regressors_dvars_th
            Criterion for flagging DVARS outliers
        regressors_fd_th
            Criterion for flagging framewise displacement outliers
        run_uuid : str
            Unique identifier for execution instance
        skull_strip_template : tuple
            Name of target template for brain extraction with ANTs' ``antsBrainExtraction``,
            and corresponding dictionary of output-space modifiers.
        skull_strip_fixed_seed : bool
            Do not use a random seed for skull-stripping - will ensure
            run-to-run replicability when used with --omp-nthreads 1
        subject_list : list
            List of subject labels
        t2s_coreg : bool
            For multi-echo EPI, use the calculated T2*-map for T2*-driven coregistration
        task_id : str or None
            Task ID of BOLD series to preprocess, or ``None`` to preprocess all
        use_aroma : bool
            Perform ICA-AROMA on MNI-resampled functional series
        use_bbr : bool or None
            Enable/disable boundary-based registration refinement.
            If ``None``, test BBR result for distortion before accepting.
        use_syn : bool
            **Experimental**: Enable ANTs SyN-based susceptibility distortion correction (SDC).
            If fieldmaps are present and enabled, this is not run, by default.
        work_dir : str
            Directory in which to store workflow execution state and temporary files
        bids_filters : dict
            Provides finer specification of the pipeline input files using pybids entities filters.
            A dict with the following structure {<suffix>:{<entity>:<filter>,...},...}
=======
    If FreeSurfer's ``recon-all`` is to be run, a corresponding folder is created
    and populated with any needed template subjects under the derivatives folder.

    Workflow Graph
        .. workflow::
            :graph2use: orig
            :simple_form: yes

            import os
            from collections import namedtuple, OrderedDict
            BIDSLayout = namedtuple('BIDSLayout', ['root'])
            from fmriprep.workflows.base import init_fmriprep_wf
            os.environ['FREESURFER_HOME'] = os.getcwd()
            wf = init_fmriprep_wf(
                anat_only=False,
                aroma_melodic_dim=-200,
                bold2t1w_dof=9,
                cifti_output=False,
                debug=False,
                dummy_scans=None,
                echo_idx=None,
                err_on_aroma_warn=False,
                fmap_bspline=False,
                fmap_demean=True,
                force_syn=True,
                freesurfer=True,
                fs_subjects_dir=None,
                hires=True,
                ignore=[],
                layout=BIDSLayout('.'),
                longitudinal=False,
                low_mem=False,
                medial_surface_nan=False,
                omp_nthreads=1,
                output_dir='.',
                output_spaces=OrderedDict([
                    ('MNI152Lin', {}), ('fsaverage', {'density': '10k'}),
                    ('T1w', {}), ('fsnative', {})]),
                regressors_all_comps=False,
                regressors_dvars_th=1.5,
                regressors_fd_th=0.5,
                run_uuid='X',
                skull_strip_fixed_seed=False,
                skull_strip_template=('OASIS30ANTs', {}),
                subject_list=['fmripreptest'],
                t2s_coreg=False,
                task_id='',
                use_aroma=False,
                use_bbr=True,
                use_syn=True,
                work_dir='.',
            )


    Parameters
    ----------
    anat_only : bool
        Disable functional workflows
    bold2t1w_dof : 6, 9 or 12
        Degrees-of-freedom for BOLD-T1w registration
    cifti_output : bool
        Generate bold CIFTI file in output spaces
    debug : bool
        Enable debugging outputs
    dummy_scans : int or None
        Number of volumes to consider as non steady state
    echo_idx : int or None
        Index of echo to preprocess in multiecho BOLD series,
        or ``None`` to preprocess all
    err_on_aroma_warn : bool
        Do not fail on ICA-AROMA errors
    fmap_bspline : bool
        **Experimental**: Fit B-Spline field using least-squares
    fmap_demean : bool
        Demean voxel-shift map during unwarp
    force_syn : bool
        **Temporary**: Always run SyN-based SDC
    freesurfer : bool
        Enable FreeSurfer surface reconstruction (may increase runtime)
    hires : bool
        Enable sub-millimeter preprocessing in FreeSurfer
    ignore : list
        Preprocessing steps to skip (may include "slicetiming", "fieldmaps")
    layout : BIDSLayout object
        BIDS dataset layout
    longitudinal : bool
        Treat multiple sessions as longitudinal (may increase runtime)
        See sub-workflows for specific differences
    low_mem : bool
        Write uncompressed .nii files in some cases to reduce memory usage
    medial_surface_nan : bool
        Replace medial wall values with NaNs on functional GIFTI files
    omp_nthreads : int
        Maximum number of threads an individual process may use
    output_dir : str
        Directory in which to save derivatives
    output_spaces : OrderedDict
        Ordered dictionary where keys are TemplateFlow ID strings (e.g., ``MNI152Lin``,
        ``MNI152NLin6Asym``, ``MNI152NLin2009cAsym``, or ``fsLR``) strings designating
        nonstandard references (e.g., ``T1w`` or ``anat``, ``sbref``, ``run``, etc.),
        or paths pointing to custom templates organized in a TemplateFlow-like structure.
        Values of the dictionary aggregate modifiers (e.g., the value for the key ``MNI152Lin``
        could be ``{'resolution': 2}`` if one wants the resampling to be done on the 2mm
        resolution version of the selected template).
    regressors_all_comps
        Return all CompCor component time series instead of the top fraction
    regressors_dvars_th
        Criterion for flagging DVARS outliers
    regressors_fd_th
        Criterion for flagging framewise displacement outliers
    run_uuid : str
        Unique identifier for execution instance
    skull_strip_template : tuple
        Name of target template for brain extraction with ANTs' ``antsBrainExtraction``,
        and corresponding dictionary of output-space modifiers.
    skull_strip_fixed_seed : bool
        Do not use a random seed for skull-stripping - will ensure
        run-to-run replicability when used with --omp-nthreads 1
    subject_list : list
        List of subject labels
    t2s_coreg : bool
        For multi-echo EPI, use the calculated T2*-map for T2*-driven coregistration
    task_id : str or None
        Task ID of BOLD series to preprocess, or ``None`` to preprocess all
    use_aroma : bool
        Perform ICA-AROMA on MNI-resampled functional series
    use_bbr : bool or None
        Enable/disable boundary-based registration refinement.
        If ``None``, test BBR result for distortion before accepting.
    use_syn : bool
        **Experimental**: Enable ANTs SyN-based susceptibility distortion correction (SDC).
        If fieldmaps are present and enabled, this is not run, by default.
    work_dir : str
        Directory in which to store workflow execution state and temporary files
>>>>>>> 78b2ac78

    """
    fmriprep_wf = Workflow(name='fmriprep_wf')
    fmriprep_wf.base_dir = work_dir

    if freesurfer:
        fsdir = pe.Node(
            BIDSFreeSurferDir(
                derivatives=output_dir,
                freesurfer_home=os.getenv('FREESURFER_HOME'),
                spaces=[s for s in output_spaces.keys() if s.startswith('fsaverage')] + [
                    'fsnative'] * ('fsnative' in output_spaces)),
            name='fsdir_run_' + run_uuid.replace('-', '_'), run_without_submitting=True)
        if fs_subjects_dir is not None:
            fsdir.inputs.subjects_dir = str(fs_subjects_dir.absolute())

    reportlets_dir = os.path.join(work_dir, 'reportlets')
    for subject_id in subject_list:
        single_subject_wf = init_single_subject_wf(
            anat_only=anat_only,
            aroma_melodic_dim=aroma_melodic_dim,
            bold2t1w_dof=bold2t1w_dof,
            cifti_output=cifti_output,
            debug=debug,
            dummy_scans=dummy_scans,
            echo_idx=echo_idx,
            err_on_aroma_warn=err_on_aroma_warn,
            fmap_bspline=fmap_bspline,
            fmap_demean=fmap_demean,
            force_syn=force_syn,
            freesurfer=freesurfer,
            hires=hires,
            ignore=ignore,
            layout=layout,
            longitudinal=longitudinal,
            low_mem=low_mem,
            medial_surface_nan=medial_surface_nan,
            name="single_subject_" + subject_id + "_wf",
            omp_nthreads=omp_nthreads,
            output_dir=output_dir,
            output_spaces=output_spaces,
            regressors_all_comps=regressors_all_comps,
            regressors_dvars_th=regressors_dvars_th,
            regressors_fd_th=regressors_fd_th,
            reportlets_dir=reportlets_dir,
            skull_strip_fixed_seed=skull_strip_fixed_seed,
            skull_strip_template=skull_strip_template,
            subject_id=subject_id,
            t2s_coreg=t2s_coreg,
            task_id=task_id,
            use_aroma=use_aroma,
            use_bbr=use_bbr,
            use_syn=use_syn,
            bids_filters=bids_filters,
        )

        single_subject_wf.config['execution']['crashdump_dir'] = (
            os.path.join(output_dir, "fmriprep", "sub-" + subject_id, 'log', run_uuid)
        )
        for node in single_subject_wf._get_all_nodes():
            node.config = deepcopy(single_subject_wf.config)
        if freesurfer:
            fmriprep_wf.connect(fsdir, 'subjects_dir',
                                single_subject_wf, 'inputnode.subjects_dir')
        else:
            fmriprep_wf.add_nodes([single_subject_wf])

    return fmriprep_wf


def init_single_subject_wf(
    anat_only,
    aroma_melodic_dim,
    bold2t1w_dof,
    cifti_output,
    debug,
    dummy_scans,
    echo_idx,
    err_on_aroma_warn,
    fmap_bspline,
    fmap_demean,
    force_syn,
    freesurfer,
    hires,
    ignore,
    layout,
    longitudinal,
    low_mem,
    medial_surface_nan,
    name,
    omp_nthreads,
    output_dir,
    output_spaces,
    reportlets_dir,
    regressors_all_comps,
    regressors_dvars_th,
    regressors_fd_th,
    skull_strip_fixed_seed,
    skull_strip_template,
    subject_id,
    t2s_coreg,
    task_id,
    use_aroma,
    use_bbr,
    use_syn,
    bids_filters,
):
    """
    This workflow organizes the preprocessing pipeline for a single subject.

    It collects and reports information about the subject, and prepares
    sub-workflows to perform anatomical and functional preprocessing.
    Anatomical preprocessing is performed in a single workflow, regardless of
    the number of sessions.
    Functional preprocessing is performed using a separate workflow for each
    individual BOLD series.

<<<<<<< HEAD
    .. workflow::
        :graph2use: orig
        :simple_form: yes

        from fmriprep.workflows.base import init_single_subject_wf
        from collections import namedtuple, OrderedDict
        BIDSLayout = namedtuple('BIDSLayout', ['root'])
        wf = init_single_subject_wf(
            anat_only=False,
            aroma_melodic_dim=-200,
            bold2t1w_dof=9,
            cifti_output=False,
            debug=False,
            dummy_scans=None,
            echo_idx=None,
            err_on_aroma_warn=False,
            fmap_bspline=False,
            fmap_demean=True,
            force_syn=True,
            freesurfer=True,
            hires=True,
            ignore=[],
            layout=BIDSLayout('.'),
            longitudinal=False,
            low_mem=False,
            medial_surface_nan=False,
            name='single_subject_wf',
            omp_nthreads=1,
            output_dir='.',
            output_spaces=OrderedDict([
                ('MNI152Lin', {}), ('fsaverage', {'density': '10k'}),
                ('T1w', {}), ('fsnative', {})]),
            reportlets_dir='.',
            regressors_all_comps=False,
            regressors_dvars_th=1.5,
            regressors_fd_th=0.5,
            skull_strip_fixed_seed=False,
            skull_strip_template=('OASIS30ANTs', {}),
            subject_id='test',
            t2s_coreg=False,
            task_id='',
            use_aroma=False,
            use_bbr=True,
            use_syn=True,
            bids_filters=None,
        )


    Parameters

        anat_only : bool
            Disable functional workflows
        aroma_melodic_dim : int
            Maximum number of components identified by MELODIC within ICA-AROMA
            (default is -200, i.e., no limitation).
        bold2t1w_dof : 6, 9 or 12
            Degrees-of-freedom for BOLD-T1w registration
        cifti_output : bool
            Generate bold CIFTI file in output spaces
        debug : bool
            Enable debugging outputs
        dummy_scans : int or None
            Number of volumes to consider as non steady state
        echo_idx : int or None
            Index of echo to preprocess in multiecho BOLD series,
            or ``None`` to preprocess all
        err_on_aroma_warn : bool
            Do not fail on ICA-AROMA errors
        fmap_bspline : bool
            **Experimental**: Fit B-Spline field using least-squares
        fmap_demean : bool
            Demean voxel-shift map during unwarp
        force_syn : bool
            **Temporary**: Always run SyN-based SDC
        freesurfer : bool
            Enable FreeSurfer surface reconstruction (may increase runtime)
        hires : bool
            Enable sub-millimeter preprocessing in FreeSurfer
        ignore : list
            Preprocessing steps to skip (may include "slicetiming", "fieldmaps")
        layout : BIDSLayout object
            BIDS dataset layout
        longitudinal : bool
            Treat multiple sessions as longitudinal (may increase runtime)
            See sub-workflows for specific differences
        low_mem : bool
            Write uncompressed .nii files in some cases to reduce memory usage
        medial_surface_nan : bool
            Replace medial wall values with NaNs on functional GIFTI files
        name : str
            Name of workflow
        omp_nthreads : int
            Maximum number of threads an individual process may use
        output_dir : str
            Directory in which to save derivatives
        output_spaces : OrderedDict
            Ordered dictionary where keys are TemplateFlow ID strings (e.g., ``MNI152Lin``,
            ``MNI152NLin6Asym``, ``MNI152NLin2009cAsym``, or ``fsLR``) strings designating
            nonstandard references (e.g., ``T1w`` or ``anat``, ``sbref``, ``run``, etc.),
            or paths pointing to custom templates organized in a TemplateFlow-like structure.
            Values of the dictionary aggregate modifiers (e.g., the value for the key ``MNI152Lin``
            could be ``{'resolution': 2}`` if one wants the resampling to be done on the 2mm
            resolution version of the selected template).
        reportlets_dir : str
            Directory in which to save reportlets
        regressors_all_comps
            Return all CompCor component time series instead of the top fraction
        regressors_fd_th
            Criterion for flagging framewise displacement outliers
        regressors_dvars_th
            Criterion for flagging DVARS outliers
        skull_strip_fixed_seed : bool
            Do not use a random seed for skull-stripping - will ensure
            run-to-run replicability when used with --omp-nthreads 1
        skull_strip_template : tuple
            Name of target template for brain extraction with ANTs' ``antsBrainExtraction``,
            and corresponding dictionary of output-space modifiers.
        subject_id : str
            List of subject labels
        t2s_coreg : bool
            For multi-echo EPI, use the calculated T2*-map for T2*-driven coregistration
        task_id : str or None
            Task ID of BOLD series to preprocess, or ``None`` to preprocess all
        use_aroma : bool
            Perform ICA-AROMA on MNI-resampled functional series
        use_bbr : bool or None
            Enable/disable boundary-based registration refinement.
            If ``None``, test BBR result for distortion before accepting.
        use_syn : bool
            **Experimental**: Enable ANTs SyN-based susceptibility distortion correction (SDC).
            If fieldmaps are present and enabled, this is not run, by default.
        bids_filters : dict
            Provides finer specification of the pipeline input files using pybids entities filters.
            A dict with the following structure {<suffix>:{<entity>:<filter>,...},...}
=======
    Workflow Graph
        .. workflow::
            :graph2use: orig
            :simple_form: yes

            from fmriprep.workflows.base import init_single_subject_wf
            from collections import namedtuple, OrderedDict
            BIDSLayout = namedtuple('BIDSLayout', ['root'])
            wf = init_single_subject_wf(
                anat_only=False,
                aroma_melodic_dim=-200,
                bold2t1w_dof=9,
                cifti_output=False,
                debug=False,
                dummy_scans=None,
                echo_idx=None,
                err_on_aroma_warn=False,
                fmap_bspline=False,
                fmap_demean=True,
                force_syn=True,
                freesurfer=True,
                hires=True,
                ignore=[],
                layout=BIDSLayout('.'),
                longitudinal=False,
                low_mem=False,
                medial_surface_nan=False,
                name='single_subject_wf',
                omp_nthreads=1,
                output_dir='.',
                output_spaces=OrderedDict([
                    ('MNI152Lin', {}), ('fsaverage', {'density': '10k'}),
                    ('T1w', {}), ('fsnative', {})]),
                reportlets_dir='.',
                regressors_all_comps=False,
                regressors_dvars_th=1.5,
                regressors_fd_th=0.5,
                skull_strip_fixed_seed=False,
                skull_strip_template=('OASIS30ANTs', {}),
                subject_id='test',
                t2s_coreg=False,
                task_id='',
                use_aroma=False,
                use_bbr=True,
                use_syn=True,
            )

    Parameters
    ----------
    anat_only : bool
        Disable functional workflows
    aroma_melodic_dim : int
        Maximum number of components identified by MELODIC within ICA-AROMA
        (default is -200, i.e., no limitation).
    bold2t1w_dof : 6, 9 or 12
        Degrees-of-freedom for BOLD-T1w registration
    cifti_output : bool
        Generate bold CIFTI file in output spaces
    debug : bool
        Enable debugging outputs
    dummy_scans : int or None
        Number of volumes to consider as non steady state
    echo_idx : int or None
        Index of echo to preprocess in multiecho BOLD series,
        or ``None`` to preprocess all
    err_on_aroma_warn : bool
        Do not fail on ICA-AROMA errors
    fmap_bspline : bool
        **Experimental**: Fit B-Spline field using least-squares
    fmap_demean : bool
        Demean voxel-shift map during unwarp
    force_syn : bool
        **Temporary**: Always run SyN-based SDC
    freesurfer : bool
        Enable FreeSurfer surface reconstruction (may increase runtime)
    hires : bool
        Enable sub-millimeter preprocessing in FreeSurfer
    ignore : list
        Preprocessing steps to skip (may include "slicetiming", "fieldmaps")
    layout : BIDSLayout object
        BIDS dataset layout
    longitudinal : bool
        Treat multiple sessions as longitudinal (may increase runtime)
        See sub-workflows for specific differences
    low_mem : bool
        Write uncompressed .nii files in some cases to reduce memory usage
    medial_surface_nan : bool
        Replace medial wall values with NaNs on functional GIFTI files
    name : str
        Name of workflow
    omp_nthreads : int
        Maximum number of threads an individual process may use
    output_dir : str
        Directory in which to save derivatives
    output_spaces : OrderedDict
        Ordered dictionary where keys are TemplateFlow ID strings (e.g., ``MNI152Lin``,
        ``MNI152NLin6Asym``, ``MNI152NLin2009cAsym``, or ``fsLR``) strings designating
        nonstandard references (e.g., ``T1w`` or ``anat``, ``sbref``, ``run``, etc.),
        or paths pointing to custom templates organized in a TemplateFlow-like structure.
        Values of the dictionary aggregate modifiers (e.g., the value for the key ``MNI152Lin``
        could be ``{'resolution': 2}`` if one wants the resampling to be done on the 2mm
        resolution version of the selected template).
    reportlets_dir : str
        Directory in which to save reportlets
    regressors_all_comps
        Return all CompCor component time series instead of the top fraction
    regressors_fd_th
        Criterion for flagging framewise displacement outliers
    regressors_dvars_th
        Criterion for flagging DVARS outliers
    skull_strip_fixed_seed : bool
        Do not use a random seed for skull-stripping - will ensure
        run-to-run replicability when used with --omp-nthreads 1
    skull_strip_template : tuple
        Name of target template for brain extraction with ANTs' ``antsBrainExtraction``,
        and corresponding dictionary of output-space modifiers.
    subject_id : str
        List of subject labels
    t2s_coreg : bool
        For multi-echo EPI, use the calculated T2*-map for T2*-driven coregistration
    task_id : str or None
        Task ID of BOLD series to preprocess, or ``None`` to preprocess all
    use_aroma : bool
        Perform ICA-AROMA on MNI-resampled functional series
    use_bbr : bool or None
        Enable/disable boundary-based registration refinement.
        If ``None``, test BBR result for distortion before accepting.
    use_syn : bool
        **Experimental**: Enable ANTs SyN-based susceptibility distortion correction (SDC).
        If fieldmaps are present and enabled, this is not run, by default.
>>>>>>> 78b2ac78

    Inputs
    ------
    subjects_dir : str
        FreeSurfer's ``$SUBJECTS_DIR``.

    """
    from ..config import NONSTANDARD_REFERENCES
    if name in ('single_subject_wf', 'single_subject_fmripreptest_wf'):
        # for documentation purposes
        subject_data = {
            't1w': ['/completely/made/up/path/sub-01_T1w.nii.gz'],
            'bold': ['/completely/made/up/path/sub-01_task-nback_bold.nii.gz']
        }
    else:
        subject_data = collect_data(layout, subject_id, task_id, echo_idx,
                                    bids_filters=bids_filters)[0]

    # Make sure we always go through these two checks
    if not anat_only and subject_data['bold'] == []:
        raise Exception("No BOLD images found for participant {} and task {}. "
                        "All workflows require BOLD images.".format(
                            subject_id, task_id if task_id else '<all>'))

    if not subject_data['t1w']:
        raise Exception("No T1w images found for participant {}. "
                        "All workflows require T1w images.".format(subject_id))

    workflow = Workflow(name=name)
    workflow.__desc__ = """
Results included in this manuscript come from preprocessing
performed using *fMRIPrep* {fmriprep_ver}
(@fmriprep1; @fmriprep2; RRID:SCR_016216),
which is based on *Nipype* {nipype_ver}
(@nipype1; @nipype2; RRID:SCR_002502).

""".format(fmriprep_ver=__version__, nipype_ver=nipype_ver)
    workflow.__postdesc__ = """

Many internal operations of *fMRIPrep* use
*Nilearn* {nilearn_ver} [@nilearn, RRID:SCR_001362],
mostly within the functional processing workflow.
For more details of the pipeline, see [the section corresponding
to workflows in *fMRIPrep*'s documentation]\
(https://fmriprep.readthedocs.io/en/latest/workflows.html \
"FMRIPrep's documentation").


### Copyright Waiver

The above boilerplate text was automatically generated by fMRIPrep
with the express intention that users should copy and paste this
text into their manuscripts *unchanged*.
It is released under the [CC0]\
(https://creativecommons.org/publicdomain/zero/1.0/) license.

### References

""".format(nilearn_ver=NILEARN_VERSION)

    # Filter out standard spaces to a separate dict
    std_spaces = OrderedDict([
        (key, modifiers) for key, modifiers in output_spaces.items()
        if key not in NONSTANDARD_REFERENCES])

    inputnode = pe.Node(niu.IdentityInterface(fields=['subjects_dir']),
                        name='inputnode')

    bidssrc = pe.Node(BIDSDataGrabber(subject_data=subject_data, anat_only=anat_only),
                      name='bidssrc')

    bids_info = pe.Node(BIDSInfo(
        bids_dir=layout.root, bids_validate=False), name='bids_info')

    summary = pe.Node(SubjectSummary(
        std_spaces=list(std_spaces.keys()),
        nstd_spaces=sorted(set(NONSTANDARD_REFERENCES).intersection(output_spaces.keys()))),
        name='summary', run_without_submitting=True)

    about = pe.Node(AboutSummary(version=__version__,
                                 command=' '.join(sys.argv)),
                    name='about', run_without_submitting=True)

    ds_report_summary = pe.Node(
        DerivativesDataSink(base_directory=reportlets_dir,
                            desc='summary', keep_dtype=True),
        name='ds_report_summary', run_without_submitting=True)

    ds_report_about = pe.Node(
        DerivativesDataSink(base_directory=reportlets_dir,
                            desc='about', keep_dtype=True),
        name='ds_report_about', run_without_submitting=True)

    # Preprocessing of T1w (includes registration to MNI)
    anat_preproc_wf = init_anat_preproc_wf(
        bids_root=layout.root,
        debug=debug,
        freesurfer=freesurfer,
        hires=hires,
        longitudinal=longitudinal,
        name="anat_preproc_wf",
        num_t1w=len(subject_data['t1w']),
        omp_nthreads=omp_nthreads,
        output_dir=output_dir,
        output_spaces=std_spaces,
        reportlets_dir=reportlets_dir,
        skull_strip_fixed_seed=skull_strip_fixed_seed,
        skull_strip_template=skull_strip_template,
    )

    workflow.connect([
        (inputnode, anat_preproc_wf, [('subjects_dir', 'inputnode.subjects_dir')]),
        (bidssrc, bids_info, [(('t1w', fix_multi_T1w_source_name), 'in_file')]),
        (inputnode, summary, [('subjects_dir', 'subjects_dir')]),
        (bidssrc, summary, [('t1w', 't1w'),
                            ('t2w', 't2w'),
                            ('bold', 'bold')]),
        (bids_info, summary, [('subject', 'subject_id')]),
        (bids_info, anat_preproc_wf, [(('subject', _prefix), 'inputnode.subject_id')]),
        (bidssrc, anat_preproc_wf, [('t1w', 'inputnode.t1w'),
                                    ('t2w', 'inputnode.t2w'),
                                    ('roi', 'inputnode.roi'),
                                    ('flair', 'inputnode.flair')]),
        (bidssrc, ds_report_summary, [(('t1w', fix_multi_T1w_source_name), 'source_file')]),
        (summary, ds_report_summary, [('out_report', 'in_file')]),
        (bidssrc, ds_report_about, [(('t1w', fix_multi_T1w_source_name), 'source_file')]),
        (about, ds_report_about, [('out_report', 'in_file')]),
    ])

    # Overwrite ``out_path_base`` of smriprep's DataSinks
    for node in workflow.list_node_names():
        if node.split('.')[-1].startswith('ds_'):
            workflow.get_node(node).interface.out_path_base = 'fmriprep'

    if anat_only:
        return workflow

    for bold_file in subject_data['bold']:
        func_preproc_wf = init_func_preproc_wf(
            aroma_melodic_dim=aroma_melodic_dim,
            bold2t1w_dof=bold2t1w_dof,
            bold_file=bold_file,
            cifti_output=cifti_output,
            debug=debug,
            dummy_scans=dummy_scans,
            err_on_aroma_warn=err_on_aroma_warn,
            fmap_bspline=fmap_bspline,
            fmap_demean=fmap_demean,
            force_syn=force_syn,
            freesurfer=freesurfer,
            ignore=ignore,
            layout=layout,
            low_mem=low_mem,
            medial_surface_nan=medial_surface_nan,
            num_bold=len(subject_data['bold']),
            omp_nthreads=omp_nthreads,
            output_dir=output_dir,
            output_spaces=output_spaces,
            reportlets_dir=reportlets_dir,
            regressors_all_comps=regressors_all_comps,
            regressors_fd_th=regressors_fd_th,
            regressors_dvars_th=regressors_dvars_th,
            t2s_coreg=t2s_coreg,
            use_aroma=use_aroma,
            use_bbr=use_bbr,
            use_syn=use_syn,
        )

        workflow.connect([
            (anat_preproc_wf, func_preproc_wf,
             [(('outputnode.t1w_preproc', _pop), 'inputnode.t1w_preproc'),
              ('outputnode.t1w_brain', 'inputnode.t1w_brain'),
              ('outputnode.t1w_mask', 'inputnode.t1w_mask'),
              ('outputnode.t1w_dseg', 'inputnode.t1w_dseg'),
              ('outputnode.t1w_aseg', 'inputnode.t1w_aseg'),
              ('outputnode.t1w_aparc', 'inputnode.t1w_aparc'),
              ('outputnode.t1w_tpms', 'inputnode.t1w_tpms'),
              ('outputnode.template', 'inputnode.template'),
              ('outputnode.anat2std_xfm', 'inputnode.anat2std_xfm'),
              ('outputnode.std2anat_xfm', 'inputnode.std2anat_xfm'),
              ('outputnode.joint_template', 'inputnode.joint_template'),
              ('outputnode.joint_anat2std_xfm', 'inputnode.joint_anat2std_xfm'),
              ('outputnode.joint_std2anat_xfm', 'inputnode.joint_std2anat_xfm'),
              # Undefined if --no-freesurfer, but this is safe
              ('outputnode.subjects_dir', 'inputnode.subjects_dir'),
              ('outputnode.subject_id', 'inputnode.subject_id'),
              ('outputnode.t1w2fsnative_xfm', 'inputnode.t1w2fsnative_xfm'),
              ('outputnode.fsnative2t1w_xfm', 'inputnode.fsnative2t1w_xfm')]),
        ])

    return workflow


def _prefix(subid):
    if subid.startswith('sub-'):
        return subid
    return '-'.join(('sub', subid))


def _pop(inlist):
    if isinstance(inlist, (list, tuple)):
        return inlist[0]
    return inlist<|MERGE_RESOLUTION|>--- conflicted
+++ resolved
@@ -77,145 +77,7 @@
 
     This workflow organizes the execution of FMRIPREP, with a sub-workflow for
     each subject.
-<<<<<<< HEAD
-
-    If FreeSurfer's recon-all is to be run, a FreeSurfer derivatives folder is
-    created and populated with any needed template subjects.
-
-    .. workflow::
-        :graph2use: orig
-        :simple_form: yes
-
-        import os
-        from collections import namedtuple, OrderedDict
-        BIDSLayout = namedtuple('BIDSLayout', ['root'])
-        from fmriprep.workflows.base import init_fmriprep_wf
-        os.environ['FREESURFER_HOME'] = os.getcwd()
-        wf = init_fmriprep_wf(
-            anat_only=False,
-            aroma_melodic_dim=-200,
-            bold2t1w_dof=9,
-            cifti_output=False,
-            debug=False,
-            dummy_scans=None,
-            echo_idx=None,
-            err_on_aroma_warn=False,
-            fmap_bspline=False,
-            fmap_demean=True,
-            force_syn=True,
-            freesurfer=True,
-            hires=True,
-            ignore=[],
-            layout=BIDSLayout('.'),
-            longitudinal=False,
-            low_mem=False,
-            medial_surface_nan=False,
-            omp_nthreads=1,
-            output_dir='.',
-            output_spaces=OrderedDict([
-                ('MNI152Lin', {}), ('fsaverage', {'density': '10k'}),
-                ('T1w', {}), ('fsnative', {})]),
-            regressors_all_comps=False,
-            regressors_dvars_th=1.5,
-            regressors_fd_th=0.5,
-            run_uuid='X',
-            skull_strip_fixed_seed=False,
-            skull_strip_template=('OASIS30ANTs', {}),
-            subject_list=['fmripreptest'],
-            t2s_coreg=False,
-            task_id='',
-            use_aroma=False,
-            use_bbr=True,
-            use_syn=True,
-            work_dir='.',
-            bids_filters=None,
-        )
-
-
-    Parameters
-
-        anat_only : bool
-            Disable functional workflows
-        bold2t1w_dof : 6, 9 or 12
-            Degrees-of-freedom for BOLD-T1w registration
-        cifti_output : bool
-            Generate bold CIFTI file in output spaces
-        debug : bool
-            Enable debugging outputs
-        dummy_scans : int or None
-            Number of volumes to consider as non steady state
-        echo_idx : int or None
-            Index of echo to preprocess in multiecho BOLD series,
-            or ``None`` to preprocess all
-        err_on_aroma_warn : bool
-            Do not fail on ICA-AROMA errors
-        fmap_bspline : bool
-            **Experimental**: Fit B-Spline field using least-squares
-        fmap_demean : bool
-            Demean voxel-shift map during unwarp
-        force_syn : bool
-            **Temporary**: Always run SyN-based SDC
-        freesurfer : bool
-            Enable FreeSurfer surface reconstruction (may increase runtime)
-        hires : bool
-            Enable sub-millimeter preprocessing in FreeSurfer
-        ignore : list
-            Preprocessing steps to skip (may include "slicetiming", "fieldmaps")
-        layout : BIDSLayout object
-            BIDS dataset layout
-        longitudinal : bool
-            Treat multiple sessions as longitudinal (may increase runtime)
-            See sub-workflows for specific differences
-        low_mem : bool
-            Write uncompressed .nii files in some cases to reduce memory usage
-        medial_surface_nan : bool
-            Replace medial wall values with NaNs on functional GIFTI files
-        omp_nthreads : int
-            Maximum number of threads an individual process may use
-        output_dir : str
-            Directory in which to save derivatives
-        output_spaces : OrderedDict
-            Ordered dictionary where keys are TemplateFlow ID strings (e.g., ``MNI152Lin``,
-            ``MNI152NLin6Asym``, ``MNI152NLin2009cAsym``, or ``fsLR``) strings designating
-            nonstandard references (e.g., ``T1w`` or ``anat``, ``sbref``, ``run``, etc.),
-            or paths pointing to custom templates organized in a TemplateFlow-like structure.
-            Values of the dictionary aggregate modifiers (e.g., the value for the key ``MNI152Lin``
-            could be ``{'resolution': 2}`` if one wants the resampling to be done on the 2mm
-            resolution version of the selected template).
-        regressors_all_comps
-            Return all CompCor component time series instead of the top fraction
-        regressors_dvars_th
-            Criterion for flagging DVARS outliers
-        regressors_fd_th
-            Criterion for flagging framewise displacement outliers
-        run_uuid : str
-            Unique identifier for execution instance
-        skull_strip_template : tuple
-            Name of target template for brain extraction with ANTs' ``antsBrainExtraction``,
-            and corresponding dictionary of output-space modifiers.
-        skull_strip_fixed_seed : bool
-            Do not use a random seed for skull-stripping - will ensure
-            run-to-run replicability when used with --omp-nthreads 1
-        subject_list : list
-            List of subject labels
-        t2s_coreg : bool
-            For multi-echo EPI, use the calculated T2*-map for T2*-driven coregistration
-        task_id : str or None
-            Task ID of BOLD series to preprocess, or ``None`` to preprocess all
-        use_aroma : bool
-            Perform ICA-AROMA on MNI-resampled functional series
-        use_bbr : bool or None
-            Enable/disable boundary-based registration refinement.
-            If ``None``, test BBR result for distortion before accepting.
-        use_syn : bool
-            **Experimental**: Enable ANTs SyN-based susceptibility distortion correction (SDC).
-            If fieldmaps are present and enabled, this is not run, by default.
-        work_dir : str
-            Directory in which to store workflow execution state and temporary files
-        bids_filters : dict
-            Provides finer specification of the pipeline input files using pybids entities filters.
-            A dict with the following structure {<suffix>:{<entity>:<filter>,...},...}
-=======
+
     If FreeSurfer's ``recon-all`` is to be run, a corresponding folder is created
     and populated with any needed template subjects under the derivatives folder.
 
@@ -350,7 +212,9 @@
         If fieldmaps are present and enabled, this is not run, by default.
     work_dir : str
         Directory in which to store workflow execution state and temporary files
->>>>>>> 78b2ac78
+    bids_filters : dict
+        Provides finer specification of the pipeline input files using pybids entities filters.
+        A dict with the following structure {<suffix>:{<entity>:<filter>,...},...}
 
     """
     fmriprep_wf = Workflow(name='fmriprep_wf')
@@ -468,142 +332,6 @@
     Functional preprocessing is performed using a separate workflow for each
     individual BOLD series.
 
-<<<<<<< HEAD
-    .. workflow::
-        :graph2use: orig
-        :simple_form: yes
-
-        from fmriprep.workflows.base import init_single_subject_wf
-        from collections import namedtuple, OrderedDict
-        BIDSLayout = namedtuple('BIDSLayout', ['root'])
-        wf = init_single_subject_wf(
-            anat_only=False,
-            aroma_melodic_dim=-200,
-            bold2t1w_dof=9,
-            cifti_output=False,
-            debug=False,
-            dummy_scans=None,
-            echo_idx=None,
-            err_on_aroma_warn=False,
-            fmap_bspline=False,
-            fmap_demean=True,
-            force_syn=True,
-            freesurfer=True,
-            hires=True,
-            ignore=[],
-            layout=BIDSLayout('.'),
-            longitudinal=False,
-            low_mem=False,
-            medial_surface_nan=False,
-            name='single_subject_wf',
-            omp_nthreads=1,
-            output_dir='.',
-            output_spaces=OrderedDict([
-                ('MNI152Lin', {}), ('fsaverage', {'density': '10k'}),
-                ('T1w', {}), ('fsnative', {})]),
-            reportlets_dir='.',
-            regressors_all_comps=False,
-            regressors_dvars_th=1.5,
-            regressors_fd_th=0.5,
-            skull_strip_fixed_seed=False,
-            skull_strip_template=('OASIS30ANTs', {}),
-            subject_id='test',
-            t2s_coreg=False,
-            task_id='',
-            use_aroma=False,
-            use_bbr=True,
-            use_syn=True,
-            bids_filters=None,
-        )
-
-
-    Parameters
-
-        anat_only : bool
-            Disable functional workflows
-        aroma_melodic_dim : int
-            Maximum number of components identified by MELODIC within ICA-AROMA
-            (default is -200, i.e., no limitation).
-        bold2t1w_dof : 6, 9 or 12
-            Degrees-of-freedom for BOLD-T1w registration
-        cifti_output : bool
-            Generate bold CIFTI file in output spaces
-        debug : bool
-            Enable debugging outputs
-        dummy_scans : int or None
-            Number of volumes to consider as non steady state
-        echo_idx : int or None
-            Index of echo to preprocess in multiecho BOLD series,
-            or ``None`` to preprocess all
-        err_on_aroma_warn : bool
-            Do not fail on ICA-AROMA errors
-        fmap_bspline : bool
-            **Experimental**: Fit B-Spline field using least-squares
-        fmap_demean : bool
-            Demean voxel-shift map during unwarp
-        force_syn : bool
-            **Temporary**: Always run SyN-based SDC
-        freesurfer : bool
-            Enable FreeSurfer surface reconstruction (may increase runtime)
-        hires : bool
-            Enable sub-millimeter preprocessing in FreeSurfer
-        ignore : list
-            Preprocessing steps to skip (may include "slicetiming", "fieldmaps")
-        layout : BIDSLayout object
-            BIDS dataset layout
-        longitudinal : bool
-            Treat multiple sessions as longitudinal (may increase runtime)
-            See sub-workflows for specific differences
-        low_mem : bool
-            Write uncompressed .nii files in some cases to reduce memory usage
-        medial_surface_nan : bool
-            Replace medial wall values with NaNs on functional GIFTI files
-        name : str
-            Name of workflow
-        omp_nthreads : int
-            Maximum number of threads an individual process may use
-        output_dir : str
-            Directory in which to save derivatives
-        output_spaces : OrderedDict
-            Ordered dictionary where keys are TemplateFlow ID strings (e.g., ``MNI152Lin``,
-            ``MNI152NLin6Asym``, ``MNI152NLin2009cAsym``, or ``fsLR``) strings designating
-            nonstandard references (e.g., ``T1w`` or ``anat``, ``sbref``, ``run``, etc.),
-            or paths pointing to custom templates organized in a TemplateFlow-like structure.
-            Values of the dictionary aggregate modifiers (e.g., the value for the key ``MNI152Lin``
-            could be ``{'resolution': 2}`` if one wants the resampling to be done on the 2mm
-            resolution version of the selected template).
-        reportlets_dir : str
-            Directory in which to save reportlets
-        regressors_all_comps
-            Return all CompCor component time series instead of the top fraction
-        regressors_fd_th
-            Criterion for flagging framewise displacement outliers
-        regressors_dvars_th
-            Criterion for flagging DVARS outliers
-        skull_strip_fixed_seed : bool
-            Do not use a random seed for skull-stripping - will ensure
-            run-to-run replicability when used with --omp-nthreads 1
-        skull_strip_template : tuple
-            Name of target template for brain extraction with ANTs' ``antsBrainExtraction``,
-            and corresponding dictionary of output-space modifiers.
-        subject_id : str
-            List of subject labels
-        t2s_coreg : bool
-            For multi-echo EPI, use the calculated T2*-map for T2*-driven coregistration
-        task_id : str or None
-            Task ID of BOLD series to preprocess, or ``None`` to preprocess all
-        use_aroma : bool
-            Perform ICA-AROMA on MNI-resampled functional series
-        use_bbr : bool or None
-            Enable/disable boundary-based registration refinement.
-            If ``None``, test BBR result for distortion before accepting.
-        use_syn : bool
-            **Experimental**: Enable ANTs SyN-based susceptibility distortion correction (SDC).
-            If fieldmaps are present and enabled, this is not run, by default.
-        bids_filters : dict
-            Provides finer specification of the pipeline input files using pybids entities filters.
-            A dict with the following structure {<suffix>:{<entity>:<filter>,...},...}
-=======
     Workflow Graph
         .. workflow::
             :graph2use: orig
@@ -734,7 +462,9 @@
     use_syn : bool
         **Experimental**: Enable ANTs SyN-based susceptibility distortion correction (SDC).
         If fieldmaps are present and enabled, this is not run, by default.
->>>>>>> 78b2ac78
+    bids_filters : dict
+        Provides finer specification of the pipeline input files using pybids entities filters.
+        A dict with the following structure {<suffix>:{<entity>:<filter>,...},...}
 
     Inputs
     ------
