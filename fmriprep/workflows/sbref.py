#!/usr/bin/env python
# -*- coding: utf-8 -*-
# emacs: -*- mode: python; py-indent-offset: 4; indent-tabs-mode: nil -*-
# vi: set ft=python sts=4 ts=4 sw=4 et:
"""
Preprocessing workflows for :abbr:`SB (single-band)`-reference (SBRef)
images.

Originally coded by Craig Moodie. Refactored by the CRN Developers.
"""

import os
import os.path as op

from nipype.pipeline import engine as pe
from nipype.interfaces import io as nio
from nipype.interfaces import utility as niu
from nipype.interfaces import fsl, c3
from nipype.interfaces import ants
from niworkflows.interfaces.masks import ComputeEPIMask
from niworkflows.interfaces.registration import FLIRTRPT

from fmriprep.utils.misc import _first
from fmriprep.interfaces import (RASReorient, DerivativesDataSink, ImageDataSink)
from fmriprep.workflows.fieldmap import sdc_unwarp
from fmriprep.viz import stripped_brain_overlay


def sbref_preprocess(name='SBrefPreprocessing', settings=None):
    """SBref processing workflow"""

    workflow = pe.Workflow(name=name)
    inputnode = pe.Node(
        niu.IdentityInterface(
            fields=['sbref', 'fmap', 'fmap_ref', 'fmap_mask']
        ),
        name='inputnode'
    )
    outputnode = pe.Node(niu.IdentityInterface(fields=['sbref_unwarped', 'sbref_unwarped_mask']),
                         name='outputnode')
    # Unwarping
    unwarp = sdc_unwarp(settings=settings)

    mean = pe.Node(fsl.MeanImage(dimension='T'), name='SBRefMean')
    inu = pe.Node(ants.N4BiasFieldCorrection(dimension=3), name='SBRefBias')
    skullstripping = pe.Node(ComputeEPIMask(generate_report=True,
                                            dilation=1), name='SBRefSkullstripping')

    ds_report = pe.Node(
        DerivativesDataSink(base_directory=settings['output_dir'],
                            suffix='sbref_bet', out_path_base='reports'),
        name='DS_Report'
    )

    workflow.connect([
        (inputnode, unwarp, [('fmap', 'inputnode.fmap'),
                             ('fmap_ref', 'inputnode.fmap_ref'),
                             ('fmap_mask', 'inputnode.fmap_mask')]),
        (inputnode, unwarp, [('sbref', 'inputnode.in_file')]),
        (unwarp, mean, [('outputnode.out_file', 'in_file')]),
        (mean, inu, [('out_file', 'input_image')]),
        (inu, skullstripping, [('output_image', 'in_file')]),
        (skullstripping, ds_report, [('out_report', 'in_file')]),
        (inputnode, ds_report, [(('sbref', _first), 'source_file')]),
        (skullstripping, outputnode, [('mask_file', 'sbref_unwarped_mask')]),
        (inu, outputnode, [('output_image', 'sbref_unwarped')])
    ])



    betniids = pe.Node(
        DerivativesDataSink(base_directory=settings['output_dir'],
                            suffix='sdc_bet'),
        name='BETniiDS'
    )
    betrptds = pe.Node(
        DerivativesDataSink(base_directory=settings['output_dir'],
                            suffix='bet'),
        name='BETRPTDS'
    )

    workflow.connect([
<<<<<<< HEAD
        (inputnode, datasink, [(('sbref', _first), 'source_file')]),
        (inu, datasink, [('output_image', 'in_file')]),
        (mean, sbref_corr, [('out_file', 'overlay_file')]),
        (inputnode, sbref_corr, [('fmap_mask', 'in_file')]),
        (mean, sbref_corr_ds, [('out_file', 'overlay_file')]),
        (inputnode, sbref_corr_ds, [('fmap_mask', 'base_file'),
                                    (('sbref', _first), 'origin_file')]),
        (sbref_corr, sbref_corr_ds, [('out_file', 'in_file')]),
        (mean, sbref_stripped_overlay, [('out_file', 'overlay_file')]),
        (skullstripping, sbref_stripped_overlay, [('mask_file', 'in_file')]),
        (inputnode, sbref_stripped_overlay_ds, [(('sbref', _first), 'origin_file')]),
        (mean, sbref_stripped_overlay_ds, [('out_file', 'overlay_file')]),
        (skullstripping, sbref_stripped_overlay_ds, [('mask_file', 'base_file')]),
        (sbref_stripped_overlay, sbref_stripped_overlay_ds, [('out_file', 'in_file')])

=======
        (inputnode, betniids, [(('sbref', _first), 'source_file')]),
        (inputnode, betrptds, [(('sbref', _first), 'source_file')]),
        (bet, betniids, [('out_file', 'in_file')]),
        (bet, betrptds, [('out_report', 'in_file')])
>>>>>>> a8ca8f35
    ])
    return workflow


def sbref_t1_registration(name='SBrefSpatialNormalization', settings=None):
    """
    Uses FSL FLIRT with the BBR cost function to find the transform that
    maps the SBRef space into the T1-space
    """
    workflow = pe.Workflow(name=name)

    inputnode = pe.Node(
        niu.IdentityInterface(fields=['sbref_name_source', 'sbref',
                                      'sbref_mask', 't1', 't1_mask',
                                      't1_seg']),
        name='inputnode'
    )
    outputnode = pe.Node(
        niu.IdentityInterface(fields=['mat_sbr_to_t1', 'mat_t1_to_sbr']),
        name='outputnode'
    )

<<<<<<< HEAD
=======
    # Make sure sbref is in RAS coordinates
    to_ras = pe.Node(RASReorient(), name='SBRefReorient')

>>>>>>> a8ca8f35
    # Extract wm mask from segmentation
    wm_mask = pe.Node(
        niu.Function(input_names=['in_file'], output_names=['out_file'],
                     function=_extract_wm),
        name='WM_mask'
    )

    # BBR works better with initialization
    flt_bbr_init = pe.Node(fsl.FLIRT(dof=6, out_matrix_file='init.mat'),
                           name='Flirt_BBR_init')
    flt_bbr = pe.Node(FLIRTRPT(generate_report=True, dof=6, cost_func='bbr',
                               out_file="bbr.nii.gz"), name="Flirt_BBR")
    flt_bbr.inputs.schedule = op.join(os.getenv('FSLDIR'),
                                      'etc/flirtsch/bbr.sch')

    # make equivalent warp fields
    invt_bbr = pe.Node(fsl.ConvertXFM(invert_xfm=True), name="Flirt_BBR_Inv")


    ds_report = pe.Node(
        DerivativesDataSink(base_directory=settings['output_dir'],
                            suffix='sbref_t1_flt_bbr', out_path_base='reports'),
        name='DS_Report'
    )

    workflow.connect([
        (inputnode, wm_mask, [('t1_seg', 'in_file')]),
        (inputnode, flt_bbr_init, [('t1', 'reference'),
                                   ('t1_mask', 'ref_weight'),
                                   ('sbref', 'in_file'),
                                   ('sbref_mask', 'in_weight')]),
        (inputnode, flt_bbr, [('t1', 'reference'),
                              ('sbref', 'in_file')]),
        (flt_bbr_init, flt_bbr, [('out_matrix_file', 'in_matrix_file')]),
        (wm_mask, flt_bbr, [('out_file', 'wm_seg')]),
        (flt_bbr, invt_bbr, [('out_matrix_file', 'in_file')]),
        (flt_bbr, outputnode, [('out_matrix_file', 'mat_sbr_to_t1')]),
        (invt_bbr, outputnode, [('out_file', 'mat_t1_to_sbr')]),
        (inputnode, ds_report, [(('sbref_name_source', _first), 'source_file')]),
        (flt_bbr, ds_report, [('out_report', 'in_file')])
    ])

    # Plots for report
    sbref_t1 = pe.Node(
        niu.Function(
            input_names=["in_file", "overlay_file", "out_file"],
            output_names=["out_file"],
            function=stripped_brain_overlay
        ),
        name="PNG_sbref_t1"
    )
    sbref_t1.inputs.out_file = "sbref_to_t1.svg"

    sbref_t1_ds = pe.Node(
        ImageDataSink(base_directory=settings['output_dir']),
        name='SBRefT1DS'
    )

    workflow.connect([
        (flt_bbr, sbref_t1, [('out_file', 'overlay_file')]),
        (inputnode, sbref_t1, [('t1_seg', 'in_file')]),
        (flt_bbr, sbref_t1_ds, [('out_file', 'overlay_file')]),
        (inputnode, sbref_t1_ds, [('t1_seg', 'base_file'),
                                  (('sbref_name_source', _first), 'origin_file')]),
        (sbref_t1, sbref_t1_ds, [('out_file', 'in_file')])
    ])

    return workflow


def _extract_wm(in_file):
    import os.path as op
    import nibabel as nb
    import numpy as np

    image = nb.load(in_file)
    data = image.get_data().astype(np.uint8)
    data[data != 3] = 0
    data[data > 0] = 1

    out_file = op.abspath('wm_mask.nii.gz')
    nb.Nifti1Image(data, image.get_affine(), image.get_header()).to_filename(out_file)
    return out_file

###################################
# Deprecated code
###################################


def sbref_workflow_deprecated(name='SBrefPreprocessing', settings=None):
    """Legacy SBref processing workflow"""
    if settings is None:
        settings = {}

    workflow = pe.Workflow(name=name)
    inputnode = pe.Node(
        niu.IdentityInterface(
            fields=['sbref', 'mag_brain', 'fmap_scaled', 'fmap_mask',
                    'fmap_unmasked', 'in_topup', 't1', 't1_brain', 't1_seg']
        ),
        name='inputnode'
    )
    outputnode = pe.Node(
        niu.IdentityInterface(
            fields=['sbref_unwarped', 'sbref_fmap', 'mag2sbref_matrix',
                    'sbref_brain', 'sbref_brain_corrected', 't1_brain',
                    'wm_seg', 'sbref_2_t1_transform']
        ),
        name='outputnode'
    )

    #  Skull strip SBRef to get reference brain
    sbref_bet = pe.Node(
        BETRPT(generate_report=True, mask=True, functional=True, frac=0.6), name="sbref_bet")

    #  Unwarp SBRef using Fugue  (N.B. duplicated in epi_reg_workflow!!!!!)
    fugue_sbref = pe.Node(
        fsl.FUGUE(unwarp_direction='x', dwell_time=dwell_time),
        name="SBRef_Unwarping"
    )

    strip_corrected_sbref = pe.Node(BETRPT(mask=True, frac=0.6, robust=True),
                                    name="BET_Corrected_SBRef")

    flt_sbref_brain_t1_brain = pe.Node(
        fsl.FLIRT(dof=6, bins=640, cost_func='mutualinfo'),
        name='sbref_brain_2_t1_brain_affine_transform'
    )

    flt_sbref_2_t1 = pe.Node(
        fsl.FLIRT(dof=6, bins=640, cost_func='mutualinfo'),
        name='sbref_2_t1_affine_transform'
    )

    # Affine transform of T1 segmentation into SBRref space
    flt_wmseg_sbref = pe.Node(fsl.FLIRT(dof=6, bins=64, cost_func='mutualinfo'),
                              name="WMSeg_2_SBRef_Brain_Affine_Transform")

    invert_wmseg_sbref = pe.Node(
        fsl.ConvertXFM(invert_xfm=True), name="invert_wmseg_sbref"
    )

    #  Run the commands from epi_reg_dof
    #  WITH FIELDMAP (unwarping steps)
    #  flirt -in ${fmapmagbrain} -ref ${vrefbrain} -dof ${dof} -omat
    #  ${vout}_fieldmap2str_init.mat
    flt_fmap_mag_brain_sbref_brain = pe.Node(
        fsl.FLIRT(dof=6, bins=640, cost_func='mutualinfo'),
        name="Fmap_Mag_Brain_2_SBRef_Brain_Affine_Transform"
    )

    #  flirt -in ${fmapmaghead} -ref ${vrefhead} -dof ${dof} -init
    #  ${vout}_fieldmap2str_init.mat -omat ${vout}_fieldmap2str.mat -out
    #  ${vout}_fieldmap2str -nosearch
    flt_fmap_mag_sbref = pe.Node(
        fsl.FLIRT(dof=6, no_search=True, bins=640, cost_func='mutualinfo'),
        name="Fmap_Mag_2_SBRef_Affine_Transform"
    )

    #  the following is a NEW HACK to fix extrapolation when fieldmap is too
    #  small
    #  applywarp -i ${vout}_fieldmaprads_unmasked -r ${vrefhead}
    #  --premat=${vout}_fieldmap2str.mat -o ${vout}_fieldmaprads2str_pad0
    aw_fmap_unmasked_sbref = pe.Node(fsl.ApplyWarp(relwarp=True),
                                     name="Apply_Warp_Fmap_Unmasked_2_SBRef")

    # fslmaths ${vout}_fieldmaprads2str_pad0 -abs -bin
    # ${vout}_fieldmaprads2str_innermask
    fmap_unmasked_abs = pe.Node(
        fsl.UnaryMaths(operation='abs'), name="Abs_Fmap_Unmasked_Warp")
    fmap_unmasked_bin = pe.Node(
        fsl.UnaryMaths(operation='bin'), name="Binarize_Fmap_Unmasked_Warp")

    # fugue --loadfmap=${vout}_fieldmaprads2str_pad0
    # --mask=${vout}_fieldmaprads2str_innermask --unmaskfmap
    # --unwarpdir=${fdir} --savefmap=${vout}_fieldmaprads2str_dilated
    fugue_dilate = pe.Node(
        fsl.FUGUE(unwarp_direction='x', dwell_time=dwell_time,
                  save_unmasked_fmap=True),
        name="Fmap_Dilating"
    )

    # epi_reg --epi=sub-S2529LVY1263171_task-nback_run-1_bold_brain
    # --t1=../Preprocessing_test_workflow/_subject_id_S2529LVY1263171/Bias_Field_Correction/sub-S2529LVY1263171_run-1_T1w_corrected.nii.gz
    # --t1brain=sub-S2529LVY1263171_run-1_T1w_corrected_bet_brain.nii.gz
    # --out=sub-S2529LVY1263171/func/sub-S2529LVY1263171_task-nback_run-1_bold_undistorted
    # --fmap=Topup_Fieldmap_rad.nii.gz
    # --fmapmag=fieldmap_topup_corrected.nii.gz
    # --fmapmagbrain=Magnitude_brain.nii.gz --echospacing=dwell_time
    # --pedir=x- -v

    sbref_stripped_overlay = pe.Node(
        niu.Function(
            input_names=["in_file", "overlay_file", "out_file"],
            output_names=["out_file"],
            function=stripped_brain_overlay
        ),
        name="sbref_stripped_overlay"
    )
    sbref_stripped_overlay.inputs.out_file = "sbref_stripped_overlay.png"

    datasink = pe.Node(
        interface=nio.DataSink(base_directory=op.join(settings['work_dir'],
                                                      "images")),
        name="datasink",
        parameterization=False
    )

    workflow.connect([
        (inputnode, flt_wmseg_sbref, [('sbref', 'reference')]),
        (inputnode, flt_wmseg_sbref, [('t1_seg', 'in_file')]),
        (flt_wmseg_sbref, invert_wmseg_sbref, [('out_matrix_file', 'in_file')]),
        (flt_wmseg_sbref, outputnode, [('out_file', 'wm_seg')]),
        (invert_wmseg_sbref, outputnode, [('out_file', 'sbref_2_t1_transform')]),
        (inputnode, sbref_bet, [('sbref', 'in_file')]),
        (inputnode, fugue_sbref, [
            ('sbref', 'in_file'),
            ('fmap_scaled', 'fmap_in_file')
        ]),
        (inputnode, flt_fmap_mag_brain_sbref_brain, [('mag_brain', 'in_file')]),
        (inputnode, fugue_sbref, [('fmap_mask', 'mask_file')]),
        (inputnode, flt_fmap_mag_sbref, [('in_topup', 'in_file')]),
        (inputnode, aw_fmap_unmasked_sbref, [('fmap_unmasked', 'in_file')]),
        #  (inputnode, flt_sbref_brain_t1_brain, [('stripped_t1', 'reference')]),
        #  (strip_corrected_sbref, flt_sbref_brain_t1_brain, [('out_file', 'in_file')]),
        #  (fugue_sbref, flt_sbref_2_t1, [('unwarped_file', 'in_file')]),
        #  (inputnode, flt_sbref_2_t1, [('t1', 'reference')]),
        #  (flt_sbref_brain_t1_brain, flt_sbref_2_t1, [('out_matrix_file', 'in_matrix_file')]),
        #  (inputnode, SBRef_skull_strip, [("sbref", "in_file")]),
        (fugue_sbref, strip_corrected_sbref, [('unwarped_file', 'in_file')]),
        # might need to switch to [strip_corrected_sbref, "in_file"] here
        # instead of [sbref_bet, "out_file"]
        # might need to switch to [strip_corrected_sbref, "in_file"] here
        # instead of [sbref_bet, "out_file"]
        (sbref_bet, flt_fmap_mag_brain_sbref_brain, [('out_file', 'reference')]),
        (fugue_sbref, flt_fmap_mag_sbref, [('unwarped_file', 'reference')]),
        (flt_fmap_mag_brain_sbref_brain, flt_fmap_mag_sbref, [
            ('out_matrix_file', 'in_matrix_file')
        ]),
        (flt_fmap_mag_sbref, aw_fmap_unmasked_sbref, [('out_matrix_file', 'premat')]),
        (fugue_sbref, aw_fmap_unmasked_sbref, [('unwarped_file', 'ref_file')]),
        (aw_fmap_unmasked_sbref, fmap_unmasked_abs, [('out_file', 'in_file')]),
        (fmap_unmasked_abs, fmap_unmasked_bin, [('out_file', 'in_file')]),
        (aw_fmap_unmasked_sbref, fugue_dilate, [('out_file', 'fmap_in_file')]),
        (fmap_unmasked_bin, fugue_dilate, [('out_file', 'mask_file')]),
        (sbref_bet, outputnode, [('out_file', 'sbref_brain')]),
        (fugue_sbref, outputnode, [('unwarped_file', 'sbref_unwarped')]),
        (fugue_dilate, outputnode, [('fmap_out_file', 'sbref_fmap')]),
        (flt_fmap_mag_sbref, outputnode, [('out_matrix_file', 'mag2sbref_matrix')]),
        (strip_corrected_sbref, outputnode, [('out_file', 'sbref_brain_corrected')]),
        (inputnode, sbref_stripped_overlay, [('sbref', 'overlay_file')]),
        (sbref_bet, sbref_stripped_overlay, [('mask_file', 'in_file')]),
        (sbref_stripped_overlay, datasink, [('out_file', '@sbref_stripped_overlay')])
    ])
    return workflow<|MERGE_RESOLUTION|>--- conflicted
+++ resolved
@@ -15,13 +15,13 @@
 from nipype.pipeline import engine as pe
 from nipype.interfaces import io as nio
 from nipype.interfaces import utility as niu
-from nipype.interfaces import fsl, c3
+from nipype.interfaces import fsl
 from nipype.interfaces import ants
 from niworkflows.interfaces.masks import ComputeEPIMask
 from niworkflows.interfaces.registration import FLIRTRPT
 
 from fmriprep.utils.misc import _first
-from fmriprep.interfaces import (RASReorient, DerivativesDataSink, ImageDataSink)
+from fmriprep.interfaces import DerivativesDataSink, ImageDataSink
 from fmriprep.workflows.fieldmap import sdc_unwarp
 from fmriprep.viz import stripped_brain_overlay
 
@@ -66,21 +66,44 @@
         (inu, outputnode, [('output_image', 'sbref_unwarped')])
     ])
 
-
-
-    betniids = pe.Node(
+    # Plot result
+    sbref_corr = pe.Node(
+        niu.Function(
+            input_names=["in_file", "overlay_file", "out_file"],
+            output_names=["out_file"],
+            function=stripped_brain_overlay
+        ),
+        name="SBRefCorr"
+    )
+    sbref_corr.inputs.out_file = "corrected_SBRef.svg"
+
+    sbref_corr_ds = pe.Node(
+        ImageDataSink(base_directory=settings['output_dir']),
+        name='SBRefCorrDS'
+    )
+
+    sbref_stripped_overlay = pe.Node(
+        niu.Function(
+            input_names=["in_file", "overlay_file", "out_file"],
+            output_names=["out_file"],
+            function=stripped_brain_overlay
+        ),
+        name="SbrefStrippedOverlay"
+    )
+    sbref_stripped_overlay.inputs.out_file = "sbref_stripped_overlay.svg"
+
+    sbref_stripped_overlay_ds = pe.Node(
+        ImageDataSink(base_directory=settings['output_dir']),
+        name='SBRefStrippedOverlayDS'
+    )
+
+    datasink = pe.Node(
         DerivativesDataSink(base_directory=settings['output_dir'],
-                            suffix='sdc_bet'),
-        name='BETniiDS'
-    )
-    betrptds = pe.Node(
-        DerivativesDataSink(base_directory=settings['output_dir'],
-                            suffix='bet'),
-        name='BETRPTDS'
-    )
-
-    workflow.connect([
-<<<<<<< HEAD
+                            suffix='sdc'),
+        name='datasink'
+    )
+
+    workflow.connect([
         (inputnode, datasink, [(('sbref', _first), 'source_file')]),
         (inu, datasink, [('output_image', 'in_file')]),
         (mean, sbref_corr, [('out_file', 'overlay_file')]),
@@ -96,12 +119,6 @@
         (skullstripping, sbref_stripped_overlay_ds, [('mask_file', 'base_file')]),
         (sbref_stripped_overlay, sbref_stripped_overlay_ds, [('out_file', 'in_file')])
 
-=======
-        (inputnode, betniids, [(('sbref', _first), 'source_file')]),
-        (inputnode, betrptds, [(('sbref', _first), 'source_file')]),
-        (bet, betniids, [('out_file', 'in_file')]),
-        (bet, betrptds, [('out_report', 'in_file')])
->>>>>>> a8ca8f35
     ])
     return workflow
 
@@ -124,12 +141,6 @@
         name='outputnode'
     )
 
-<<<<<<< HEAD
-=======
-    # Make sure sbref is in RAS coordinates
-    to_ras = pe.Node(RASReorient(), name='SBRefReorient')
-
->>>>>>> a8ca8f35
     # Extract wm mask from segmentation
     wm_mask = pe.Node(
         niu.Function(input_names=['in_file'], output_names=['out_file'],
