--- conflicted
+++ resolved
@@ -3,16 +3,16 @@
 # @Author: oesteban
 # @Date:   2015-11-19 16:44:27
 # @Last Modified by:   oesteban
-<<<<<<< HEAD
-# @Last Modified time: 2016-05-11 12:04:34
-=======
-# @Last Modified time: 2016-05-11 12:05:47
-
->>>>>>> 1459da4f
+# @Last Modified time: 2016-05-11 13:30:01
 """
 fMRI preprocessing workflow
 =====
 """
+from __future__ import absolute_import
+from __future__ import division
+from __future__ import print_function
+from __future__ import unicode_literals
+
 from argparse import ArgumentParser
 from argparse import RawTextHelpFormatter
 from multiprocessing import cpu_count
@@ -26,10 +26,7 @@
 from .workflows import fmri_preprocess_single
 from .utils.misc import get_subject
 from .viz.pipeline_reports import generate_report_workflow
-<<<<<<< HEAD
 
-=======
->>>>>>> 1459da4f
 
 def preproc_and_reports(imaging_data, name='preproc_and_reports', settings=None):
     preproc_wf = fmri_preprocess_single(settings=settings)
