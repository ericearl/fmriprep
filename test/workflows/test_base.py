''' Testing module for fmriprep.workflows.base '''
import mock

from fmriprep.workflows.base import wf_ds054_type, wf_ds005_type
from test.workflows.utilities import TestWorkflow

@mock.patch('fmriprep.interfaces.BIDSDataGrabber') # no actual BIDS dir necessary
class TestBase(TestWorkflow):

    def test_wf_ds054_type(self, _):
        # set up
<<<<<<< HEAD
        mock_subject_data = {'t1w': ['um'], 'sbref': ['um'], 'func': 'um',
                             'fmap': ['phase']}
        mock_settings = {'output_dir': '.', 'work_dir': '.'}
=======
        mock_subject_data = {'t1w': ['um'], 'sbref': ['um'], 'func': 'um'}
        mock_settings = {'output_dir': '.', 'work_dir': '.',
                         'ants_nthreads': 1}
>>>>>>> f96e7cf9

        # run
        wf054 = wf_ds054_type(mock_subject_data, mock_settings)
        wf054.write_graph()

        # assert

        # check some key paths
        # self.assert_circular(wf054, [
        #     ('SBrefSpatialNormalization', 'BIDSDatasource',
        #      [('outputnode.mat_sbr_to_t1', 'subject_data')]),
        #     ('EPIUnwarpWorkflow', 'BIDSDatasource', [('outputnode.epi_mean', 'subject_data')]),
        #     ('ConfoundDiscoverer', 'BIDSDatasource',
        #      [('outputnode.confounds_file', 'subject_data')]),
        #     ('EPI_SBrefRegistration', 'BIDSDatasource', [('outputnode.out_mat', 'subject_data')]),
        #     ('EPIUnwarpWorkflow', 'EPI_HMC', [('outputnode.epi_mean', 'inputnode.epi')]),
        #     ('ConfoundDiscoverer', 'EPI_HMC', [('outputnode.confounds_file', 'inputnode.epi')]),
        #     ('EPI_SBrefRegistration', 'EPI_HMC', [('outputnode.out_mat', 'inputnode.epi')])
        # ])

        # Make sure mandatory inputs are set/connected
        self._assert_mandatory_inputs_set(wf054)

    def test_wf_ds005_type(self, _):
        # set up
        mock_subject_data = {'func': ''}
        mock_settings = {'output_dir': '.', 'ants_nthreads': 1}

        # run
        wf005 = wf_ds005_type(mock_subject_data, mock_settings)
        wf005.write_graph()

        # assert
        self.assert_circular(wf005, [
            ('EPIMNITransformation', 'BIDSDatasource',
             [('DerivativesHMCMNI.out_file', 'subject_data')]),
            ('EPIMNITransformation', 'EPI_HMC', [('DerivativesHMCMNI.out_file', 'inputnode.epi')]),
            ('EPIMeanNormalization', 'EPI_HMC', [('outputnode.mat_epi_to_t1', 'inputnode.epi')]),
        ])

        self._assert_mandatory_inputs_set(wf005)

    def _assert_mandatory_inputs_set(self, workflow):
        self.assert_inputs_set(workflow, {
            'BIDSDatasource': ['subject_data'],
            'ConfoundDiscoverer': ['inputnode.fmri_file', 'inputnode.movpar_file',
                                   'inputnode.t1_seg', 'inputnode.epi_mask',
                                   'inputnode.reference_image',
                                   'inputnode.t1_transform', 'inputnode.t1_transform_flags']
        })<|MERGE_RESOLUTION|>--- conflicted
+++ resolved
@@ -9,15 +9,10 @@
 
     def test_wf_ds054_type(self, _):
         # set up
-<<<<<<< HEAD
         mock_subject_data = {'t1w': ['um'], 'sbref': ['um'], 'func': 'um',
                              'fmap': ['phase']}
-        mock_settings = {'output_dir': '.', 'work_dir': '.'}
-=======
-        mock_subject_data = {'t1w': ['um'], 'sbref': ['um'], 'func': 'um'}
         mock_settings = {'output_dir': '.', 'work_dir': '.',
                          'ants_nthreads': 1}
->>>>>>> f96e7cf9
 
         # run
         wf054 = wf_ds054_type(mock_subject_data, mock_settings)
