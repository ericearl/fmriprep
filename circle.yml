machine:
  pre:
    - sudo curl -L -o /usr/bin/docker 'https://s3-external-1.amazonaws.com/circle-downloads/docker-1.9.1-circleci'
    - sudo chmod 0755 /usr/bin/docker
  environment:
    OSF_PROJECT: "https://files.osf.io/v1/resources/fvuh8/providers/osfstorage"
    DS005_URL: "${OSF_PROJECT}/57f32a429ad5a101f977eb75"
    DS054_URL: "${OSF_PROJECT}/57f32c22594d9001ef91bf9e"
  services:
    - docker

dependencies:
  cache_directories:
    - "~/data"
    - "~/docker"

  pre:
    - mkdir -p $HOME/data $HOME/docker
    - mkdir -p $HOME/ds005 && sudo setfacl -d -m group:ubuntu:rwx $HOME/ds005 && sudo setfacl -m group:ubuntu:rwx $HOME/ds005
    - mkdir -p $HOME/ds054 && sudo setfacl -d -m group:ubuntu:rwx $HOME/ds054 && sudo setfacl -m group:ubuntu:rwx $HOME/ds054
    - mkdir -p $HOME/docs && sudo setfacl -d -m group:ubuntu:rwx $HOME/docs && sudo setfacl -m group:ubuntu:rwx $HOME/docs
    # Download test data
    - if [[ ! -d $HOME/data/ds005 ]]; then wget --retry-connrefused --waitretry=5 --read-timeout=20 --timeout=15 -t 0 -q -O ds005_downsampled.tar.gz "${DS005_URL}" && tar xzf ds005_downsampled.tar.gz -C $HOME/data/; fi
    - if [[ ! -d $HOME/data/ds054 ]]; then wget --retry-connrefused --waitretry=5 --read-timeout=20 --timeout=15 -t 0 -q -O ds054_downsampled.tar.gz "${DS054_URL}" && tar xzf ds054_downsampled.tar.gz -C $HOME/data/; fi
    - printf "[execution]\nstop_on_first_crash = true\nremove_unnecessary_outputs = false" > $HOME/nipype.cfg

  override:
    - if [[ -e $HOME/docker/image.tar ]]; then docker load -i $HOME/docker/image.tar; fi
    - sed -i -E "s/(__version__ = )'[A-Za-z0-9.-]+'/\1'$CIRCLE_TAG'/" fmriprep/info.py
    - e=1 && for i in {1..5}; do docker build --rm=false -t poldracklab/fmriprep:latest --build-arg BUILD_DATE=`date -u +"%Y-%m-%dT%H:%M:%SZ"` --build-arg VCS_REF=`git rev-parse --short HEAD` --build-arg VERSION=$CIRCLE_TAG . && e=0 && break || sleep 15; done && [ "$e" -eq "0" ] :
        timeout: 21600
    - mkdir -p $HOME/docker; docker save poldracklab/fmriprep:latest > $HOME/docker/image.tar
test:
  override:
<<<<<<< HEAD
    - docker run -ti --rm=false --entrypoint="python" poldracklab/fmriprep:latest -m unittest discover test
    - docker run -ti --rm=false -v $HOME/docs/_build_html:/_build_html --entrypoint=sphinx-build poldracklab/fmriprep:latest -T -E -b html -d _build/doctrees-readthedocs -D language=en docs/ /_build_html 2>&1 | tee $HOME/docs/builddocs.log :
=======
    - docker run -ti --rm --entrypoint="python" poldracklab/fmriprep:latest -m unittest discover test
    - set -o pipefail && docker run -ti --rm -v $HOME/_build_html/:/_build_html --entrypoint=sphinx-build poldracklab/fmriprep:latest -T -E -b html -d _build/doctrees-readthedocs -W -D language=en docs/ /_build_html 2>&1 | tee builddocs.log :
>>>>>>> a82e1316
        timeout: 4800
    - cat $HOME/docs/builddocs.log && if grep -q "ERROR" $HOME/docs/builddocs.log; then false; else true; fi
    - docker run -ti --rm=false -v $HOME/nipype.cfg:/root/.nipype/nipype.cfg:ro -v $HOME/data:/data:ro -v $HOME/ds054/scratch:/scratch -v $HOME/ds054/out:/out poldracklab/fmriprep:latest /data/ds054 /out/ participant --ignore sbref --no-freesurfer --debug -w /scratch:
        timeout: 4800
    - docker run -ti --rm=false -v $HOME/nipype.cfg:/root/.nipype/nipype.cfg:ro -v $HOME/data:/data:ro -v $HOME/ds005/scratch:/scratch -v $HOME/ds005/out:/out poldracklab/fmriprep:latest /data/ds005 /out/ participant --no-freesurfer --debug -w /scratch:
       timeout: 4800
    - find ~/ds054/scratch -not -name "*.svg" -not -name "*.html" -not -name "*.svg" -not -name "*.rst" -type f -delete
    - find ~/ds005/scratch -not -name "*.svg" -not -name "*.html" -not -name "*.svg" -not -name "*.rst" -type f -delete

general:
  artifacts:
    - "~/ds054/out"
    - "~/ds054/scratch"
    - "~/ds005/out"
    - "~/ds005/scratch"
    - "~/docs"

deployment:
  production:
    tag: /.*/
    commands:
      - if [[ -n "$DOCKER_PASS" ]]; then docker login -e $DOCKER_EMAIL -u $DOCKER_USER -p $DOCKER_PASS && docker push poldracklab/fmriprep:latest; fi :
          timeout: 21600
      - if [[ -n "$DOCKER_PASS" ]]; then docker login -e $DOCKER_EMAIL -u $DOCKER_USER -p $DOCKER_PASS && docker tag poldracklab/fmriprep poldracklab/fmriprep:$CIRCLE_TAG && docker push poldracklab/fmriprep:$CIRCLE_TAG; fi :
          timeout: 21600
      - printf "[distutils]\nindex-servers =\n    pypi\n\n[pypi]\nusername:$PYPI_USER\npassword:$PYPI_PASS\n" > ~/.pypirc
      - python setup.py sdist upload -r pypi<|MERGE_RESOLUTION|>--- conflicted
+++ resolved
@@ -32,13 +32,8 @@
     - mkdir -p $HOME/docker; docker save poldracklab/fmriprep:latest > $HOME/docker/image.tar
 test:
   override:
-<<<<<<< HEAD
     - docker run -ti --rm=false --entrypoint="python" poldracklab/fmriprep:latest -m unittest discover test
-    - docker run -ti --rm=false -v $HOME/docs/_build_html:/_build_html --entrypoint=sphinx-build poldracklab/fmriprep:latest -T -E -b html -d _build/doctrees-readthedocs -D language=en docs/ /_build_html 2>&1 | tee $HOME/docs/builddocs.log :
-=======
-    - docker run -ti --rm --entrypoint="python" poldracklab/fmriprep:latest -m unittest discover test
-    - set -o pipefail && docker run -ti --rm -v $HOME/_build_html/:/_build_html --entrypoint=sphinx-build poldracklab/fmriprep:latest -T -E -b html -d _build/doctrees-readthedocs -W -D language=en docs/ /_build_html 2>&1 | tee builddocs.log :
->>>>>>> a82e1316
+    - set -o pipefail && docker run -ti --rm=false -v $HOME/_build_html/:/_build_html --entrypoint=sphinx-build poldracklab/fmriprep:latest -T -E -b html -d _build/doctrees-readthedocs -W -D language=en docs/ /_build_html 2>&1 | tee builddocs.log :
         timeout: 4800
     - cat $HOME/docs/builddocs.log && if grep -q "ERROR" $HOME/docs/builddocs.log; then false; else true; fi
     - docker run -ti --rm=false -v $HOME/nipype.cfg:/root/.nipype/nipype.cfg:ro -v $HOME/data:/data:ro -v $HOME/ds054/scratch:/scratch -v $HOME/ds054/out:/out poldracklab/fmriprep:latest /data/ds054 /out/ participant --ignore sbref --no-freesurfer --debug -w /scratch:
