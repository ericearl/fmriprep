# Copyright (c) 2016, The developers of the Stanford CRN
# All rights reserved.
#
# Redistribution and use in source and binary forms, with or without
# modification, are permitted provided that the following conditions are met:
#
# * Redistributions of source code must retain the above copyright notice, this
#   list of conditions and the following disclaimer.
#
# * Redistributions in binary form must reproduce the above copyright notice,
#   this list of conditions and the following disclaimer in the documentation
#   and/or other materials provided with the distribution.
#
# * Neither the name of crn_base nor the names of its
#   contributors may be used to endorse or promote products derived from
#   this software without specific prior written permission.
#
# THIS SOFTWARE IS PROVIDED BY THE COPYRIGHT HOLDERS AND CONTRIBUTORS "AS IS"
# AND ANY EXPRESS OR IMPLIED WARRANTIES, INCLUDING, BUT NOT LIMITED TO, THE
# IMPLIED WARRANTIES OF MERCHANTABILITY AND FITNESS FOR A PARTICULAR PURPOSE ARE
# DISCLAIMED. IN NO EVENT SHALL THE COPYRIGHT HOLDER OR CONTRIBUTORS BE LIABLE
# FOR ANY DIRECT, INDIRECT, INCIDENTAL, SPECIAL, EXEMPLARY, OR CONSEQUENTIAL
# DAMAGES (INCLUDING, BUT NOT LIMITED TO, PROCUREMENT OF SUBSTITUTE GOODS OR
# SERVICES; LOSS OF USE, DATA, OR PROFITS; OR BUSINESS INTERRUPTION) HOWEVER
# CAUSED AND ON ANY THEORY OF LIABILITY, WHETHER IN CONTRACT, STRICT LIABILITY,
# OR TORT (INCLUDING NEGLIGENCE OR OTHERWISE) ARISING IN ANY WAY OUT OF THE USE
# OF THIS SOFTWARE, EVEN IF ADVISED OF THE POSSIBILITY OF SUCH DAMAGE.
#
# This Dockerfile is to be built for testing purposes inside CircleCI,
# not for distribution within Docker hub.
# For that purpose, the Dockerfile is found in build/Dockerfile.

FROM oesteban/crn_nipype:freesurfer

RUN mkdir -p /opt/c3d && \
    curl -sSL "https://files.osf.io/v1/resources/fvuh8/providers/osfstorage/57f341d6594d9001f591bac2" \
    | tar -xzC /opt/c3d --strip-components 1
ENV C3DPATH /opt/c3d
ENV PATH $C3DPATH:$PATH

<<<<<<< HEAD
RUN rm -rf /usr/local/miniconda/lib/python*/site-packages/nipype* && \
    pip install -e git+https://github.com/nipy/nipype.git@master#egg=nipype && \
    pip install mock && \
    pip install pandas && \
=======
RUN rm -rf /usr/local/miniconda && curl -sSLO https://repo.continuum.io/miniconda/Miniconda3-4.2.12-Linux-x86_64.sh && \
    bash Miniconda3-4.2.12-Linux-x86_64.sh -b -p /usr/local/miniconda && \
    rm Miniconda3-4.2.12-Linux-x86_64.sh
ENV PATH=/usr/local/miniconda/bin:$PATH \
	LANG=C.UTF-8 \
    LC_ALL=C.UTF-8

# Create conda environment
RUN conda config --add channels conda-forge && \
    conda install -y numpy scipy matplotlib pandas lxml libxslt nose mock && \
>>>>>>> aba85a45
    python -c "from matplotlib import font_manager"

RUN pip install -e git+https://github.com/nipy/nipype.git@17e31abfd0a6a6b64c8c84586916bd463608e4b9#egg=nipype
RUN pip install -e git+https://github.com/poldracklab/niworkflows.git@788d969855ce6de3b0c2a2956807185065ed6200#egg=niworkflows

RUN mkdir /niworkflows_data
ENV CRN_SHARED_DATA /niworkflows_data

RUN python -c 'from niworkflows.data.getters import get_mni_template_ras; get_mni_template_ras()' && \
    python -c 'from niworkflows.data.getters import get_mni_icbm152_nlin_asym_09c; get_mni_icbm152_nlin_asym_09c()' && \
    python -c 'from niworkflows.data.getters import get_ants_oasis_template_ras; get_ants_oasis_template_ras()'

WORKDIR /root/src

COPY . fmriprep/
RUN cd fmriprep && \
    pip install -e .[all]
    #  python setup.py develop && \

WORKDIR /root/
COPY build/files/run_* /usr/bin/
RUN chmod +x /usr/bin/run_*

ENTRYPOINT ["/usr/bin/run_fmriprep"]
CMD ["--help"]<|MERGE_RESOLUTION|>--- conflicted
+++ resolved
@@ -38,12 +38,6 @@
 ENV C3DPATH /opt/c3d
 ENV PATH $C3DPATH:$PATH
 
-<<<<<<< HEAD
-RUN rm -rf /usr/local/miniconda/lib/python*/site-packages/nipype* && \
-    pip install -e git+https://github.com/nipy/nipype.git@master#egg=nipype && \
-    pip install mock && \
-    pip install pandas && \
-=======
 RUN rm -rf /usr/local/miniconda && curl -sSLO https://repo.continuum.io/miniconda/Miniconda3-4.2.12-Linux-x86_64.sh && \
     bash Miniconda3-4.2.12-Linux-x86_64.sh -b -p /usr/local/miniconda && \
     rm Miniconda3-4.2.12-Linux-x86_64.sh
@@ -54,7 +48,6 @@
 # Create conda environment
 RUN conda config --add channels conda-forge && \
     conda install -y numpy scipy matplotlib pandas lxml libxslt nose mock && \
->>>>>>> aba85a45
     python -c "from matplotlib import font_manager"
 
 RUN pip install -e git+https://github.com/nipy/nipype.git@17e31abfd0a6a6b64c8c84586916bd463608e4b9#egg=nipype
